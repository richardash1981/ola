# This program is free software; you can redistribute it and/or modify
# it under the terms of the GNU General Public License as published by
# the Free Software Foundation; either version 2 of the License, or
# (at your option) any later version.
#
# This program is distributed in the hope that it will be useful,
# but WITHOUT ANY WARRANTY; without even the implied warranty of
# MERCHANTABILITY or FITNESS FOR A PARTICULAR PURPOSE.  See the
# GNU Library General Public License for more details.
#
# You should have received a copy of the GNU General Public License
# along with this program; if not, write to the Free Software
# Foundation, Inc., 51 Franklin Street, Fifth Floor, Boston, MA 02110-1301 USA.
#
# TestDefinitions.py
# Copyright (C) 2010 Simon Newton

import datetime
import operator
import struct
from ExpectedResults import (AckGetResult, BroadcastResult, NackGetResult,
                             InvalidResponse, TimeoutResult, UnsupportedResult,
                             RDM_GET, RDM_SET)
from ResponderTest import ResponderTestFixture, TestFixture
from ResponderTest import OptionalParameterTestFixture
from TestCategory import TestCategory
from ola import PidStore
from ola import RDMConstants
from ola.RDMConstants import (RDM_MIN_HOSTNAME_LENGTH, RDM_MAX_HOSTNAME_LENGTH,
                              RDM_MAX_DOMAIN_NAME_LENGTH,
                              RDM_MANUFACTURER_PID_MIN,
                              RDM_MANUFACTURER_PID_MAX, RDM_INTERFACE_INDEX_MIN,
                              RDM_INTERFACE_INDEX_MAX,
                              INTERFACE_HARDWARE_TYPE_ETHERNET,
                              RDM_ZERO_FOOTPRINT_DMX_ADDRESS,
                              RDM_MANUFACTURER_SD_MIN, RDM_MANUFACTURER_SD_MAX)
from ola.OlaClient import OlaClient, RDMNack
from ola.PidStore import ROOT_DEVICE
from ola.UID import UID
from TestHelpers import ContainsUnprintable
import TestMixins
from TestMixins import MAX_DMX_ADDRESS

'''This defines all the tests for RDM responders.'''

__author__ = 'nomis52@gmail.com (Simon Newton)'


MAX_PERSONALITY_NUMBER = 255


# Mute Tests
# -----------------------------------------------------------------------------
class MuteDevice(ResponderTestFixture):
  """Mute device and verify response."""
  CATEGORY = TestCategory.NETWORK_MANAGEMENT
  PID = 'DISC_MUTE'
  PROVIDES = ['mute_supported', 'mute_control_fields']

  def Test(self):
    self.AddExpectedResults([
      self.AckDiscoveryResult(),
      UnsupportedResult(
        warning='RDM Controller does not support DISCOVERY commands')
    ])
    self.SendDiscovery(ROOT_DEVICE, self.pid)

  def VerifyResult(self, response, fields):
    supported = (response.response_code !=
                 OlaClient.RDM_PLUGIN_DISCOVERY_NOT_SUPPORTED)
    self.SetProperty('mute_supported', supported)

    if supported:
      self.SetProperty('mute_control_fields', fields['control_field'])
      binding_uids = fields.get('binding_uid', [])
      if binding_uids:
        if (binding_uids[0]['binding_uid'].manufacturer_id !=
            self.uid.manufacturer_id):
          self.AddWarning(
            'Binding UID manufacturer ID 0x%04hx does not equal device '
            'manufacturer ID of 0x%04hx' % (
              binding_uids[0]['binding_uid'].manufacturer_id,
              self.uid.manufacturer_id))


class MuteDeviceWithData(ResponderTestFixture):
  """Mute device with param data."""
  CATEGORY = TestCategory.NETWORK_MANAGEMENT
  PID = 'DISC_MUTE'

  def Test(self):
    # Section 6.3.4 of E1.20
    self.AddExpectedResults([
      TimeoutResult(),
      UnsupportedResult()
    ])
    self.SendRawDiscovery(ROOT_DEVICE, self.pid, 'x')


class UnMuteDevice(ResponderTestFixture):
  """UnMute device and verify response."""
  CATEGORY = TestCategory.NETWORK_MANAGEMENT
  PID = 'DISC_UN_MUTE'
  PROVIDES = ['unmute_supported']
  REQUIRES = ['mute_control_fields']

  def Test(self):
    self.AddExpectedResults([
      self.AckDiscoveryResult(),
      UnsupportedResult()
    ])
    self.SendDiscovery(ROOT_DEVICE, self.pid)

  def VerifyResult(self, response, fields):
    supported = (response.response_code !=
                 OlaClient.RDM_PLUGIN_DISCOVERY_NOT_SUPPORTED)
    self.SetProperty('unmute_supported', supported)
    if supported:
      if fields['control_field'] != self.Property('mute_control_fields'):
        self.AddWarning(
            "Mute / Unmute control fields don't match. 0x%hx != 0x%hx" %
            (self.Property('mute_control_fields'), fields['control_field']))


class UnMuteDeviceWithData(ResponderTestFixture):
  """UnMute device info with param data."""
  CATEGORY = TestCategory.NETWORK_MANAGEMENT
  PID = 'DISC_UN_MUTE'

  def Test(self):
    # Section 6.3.4 of E1.20
    self.AddExpectedResults([
      TimeoutResult(),
      UnsupportedResult()
    ])
    self.SendRawDiscovery(ROOT_DEVICE, self.pid, 'x')


class RequestsWhileUnmuted(ResponderTestFixture):
  """Unmute the device, send a GET DEVICE_INFO request, mute device again."""
  CATEGORY = TestCategory.NETWORK_MANAGEMENT
  PID = 'DISC_UN_MUTE'
  # This requires sub_device_count so that we know DEVICE_INFO is supported
  REQUIRES = ['mute_supported', 'unmute_supported', 'sub_device_count']

  def Test(self):
    if not (self.Property('unmute_supported') and
            self.Property('mute_supported')):
      self.SetNotRun('Controller does not support mute / unmute commands')
      return

    self.AddExpectedResults(self.AckDiscoveryResult(action=self.GetDeviceInfo))
    self.SendDiscovery(ROOT_DEVICE, self.pid)

  def GetDeviceInfo(self):
    device_info_pid = self.LookupPid('DEVICE_INFO')
    self.AddExpectedResults(AckGetResult(device_info_pid.value))
    self.SendGet(ROOT_DEVICE, device_info_pid)

  def ResetState(self):
    # Mute the device again
    mute_pid = self.LookupPid('DISC_MUTE')
    self.SendDiscovery(ROOT_DEVICE, mute_pid)
    self._wrapper.Run()


# Invalid DISCOVERY_PIDs
# -----------------------------------------------------------------------------
class InvalidDiscoveryPID(ResponderTestFixture):
  """Send an invalid Discovery CC PID, see E1.20 6.3.4"""
  CATEGORY = TestCategory.ERROR_CONDITIONS

  # We need to mock out a PID here
  class MockPid(object):
    def __init__(self):
      self.value = 0x000f

    def ValidateAddressing(request_params, request_type):
      return True

    def __str__(self):
      return '0x%04hx' % self.value

  def Test(self):
    mock_pid = self.MockPid()
    self.AddExpectedResults([
      TimeoutResult(),
      UnsupportedResult()
    ])
    self.SendRawDiscovery(ROOT_DEVICE, mock_pid)


# DUB Tests
# -----------------------------------------------------------------------------
class MuteAllDevices(ResponderTestFixture):
  """Mute all devices, so we can perform DUB tests"""
  PID = 'DISC_MUTE'
  REQUIRES = ['mute_supported']
  # This is a fake property used to ensure this tests runs before the DUB tests.
  PROVIDES = ['global_mute']

  def Test(self):
    # Set the fake property
    self.SetProperty(self.PROVIDES[0], True)
    if not (self.Property('mute_supported')):
<<<<<<< HEAD
       self.SetNotRun('RDM Controller does not support DISCOVERY commands')
       self.Stop()
       return
=======
      self.SetNotRun('RDM Controller does not support DISCOVERY commands')
      self.Stop()
      return
>>>>>>> b96f6fcc

    self.AddExpectedResults([
      BroadcastResult(),
      UnsupportedResult()
    ])

    self.SendDirectedDiscovery(
        UID.AllDevices(),
        PidStore.ROOT_DEVICE,
        self.pid)


class DUBFullTree(TestMixins.DiscoveryMixin,
                  ResponderTestFixture):
  """Confirm the device responds within the entire DUB range."""
  CATEGORY = TestCategory.NETWORK_MANAGEMENT
  PROVIDES = ['dub_supported']

  def LowerBound(self):
    return UID(0, 0)

  def UpperBound(self):
    return UID.AllDevices()

  def DUBResponseCode(self, response_code):
    self.SetProperty(
        'dub_supported',
        response_code != OlaClient.RDM_PLUGIN_DISCOVERY_NOT_SUPPORTED)


class DUBManufacturerTree(TestMixins.DiscoveryMixin,
                          ResponderTestFixture):
  """Confirm the device responds within it's manufacturer DUB range."""
  CATEGORY = TestCategory.NETWORK_MANAGEMENT
  REQUIRES = ['dub_supported'] + TestMixins.DiscoveryMixin.REQUIRES

  def LowerBound(self):
    return UID(self.uid.manufacturer_id, 0)

  def UpperBound(self):
    return UID.VendorcastAddress(self.uid.manufacturer_id)


class DUBSingleUID(TestMixins.DiscoveryMixin,
                   ResponderTestFixture):
  """Confirm the device responds to just it's own range."""
  CATEGORY = TestCategory.NETWORK_MANAGEMENT
  CATEGORY = TestCategory.NETWORK_MANAGEMENT
  REQUIRES = ['dub_supported'] + TestMixins.DiscoveryMixin.REQUIRES

  def LowerBound(self):
    return self.uid

  def UpperBound(self):
    return self.uid


class DUBSingleLowerUID(TestMixins.DiscoveryMixin,
                        ResponderTestFixture):
  """DUB from <UID> - 1 to <UID> - 1."""
  CATEGORY = TestCategory.NETWORK_MANAGEMENT
  CATEGORY = TestCategory.NETWORK_MANAGEMENT
  REQUIRES = ['dub_supported'] + TestMixins.DiscoveryMixin.REQUIRES

  def LowerBound(self):
    return UID.PreviousUID(self.uid)

  def UpperBound(self):
    return UID.PreviousUID(self.uid)

  def ExpectResponse(self):
    return False


class DUBSingleUpperUID(TestMixins.DiscoveryMixin,
                        ResponderTestFixture):
  """DUB from <UID> + 1 to <UID> + 1."""
  CATEGORY = TestCategory.NETWORK_MANAGEMENT
  CATEGORY = TestCategory.NETWORK_MANAGEMENT
  REQUIRES = ['dub_supported'] + TestMixins.DiscoveryMixin.REQUIRES

  def LowerBound(self):
    return UID.NextUID(self.uid)

  def UpperBound(self):
    return UID.NextUID(self.uid)

  def ExpectResponse(self):
    return False


class DUBAffirmativeLowerBound(TestMixins.DiscoveryMixin,
                               ResponderTestFixture):
  """DUB from <UID> to ffff:ffffffff."""
  CATEGORY = TestCategory.NETWORK_MANAGEMENT
  REQUIRES = ['dub_supported'] + TestMixins.DiscoveryMixin.REQUIRES

  def LowerBound(self):
    return self.uid

  def UpperBound(self):
    return UID.AllDevices()


class DUBNegativeLowerBound(TestMixins.DiscoveryMixin,
                            ResponderTestFixture):
  """DUB from <UID> + 1 to ffff:ffffffff."""
  CATEGORY = TestCategory.NETWORK_MANAGEMENT
  REQUIRES = ['dub_supported'] + TestMixins.DiscoveryMixin.REQUIRES

  def LowerBound(self):
    return UID.NextUID(self.uid)

  def UpperBound(self):
    return UID.AllDevices()

  def ExpectResponse(self):
    return False


class DUBAffirmativeUpperBound(TestMixins.DiscoveryMixin,
                               ResponderTestFixture):
  """DUB from 0000:00000000 to <UID>."""
  CATEGORY = TestCategory.NETWORK_MANAGEMENT
  REQUIRES = ['dub_supported'] + TestMixins.DiscoveryMixin.REQUIRES

  def LowerBound(self):
    return UID(0, 0)

  def UpperBound(self):
    return self.uid


class DUBNegativeUpperBound(TestMixins.DiscoveryMixin,
                            ResponderTestFixture):
  """DUB from 0000:00000000 to <UID> - 1."""
  CATEGORY = TestCategory.NETWORK_MANAGEMENT
  REQUIRES = ['dub_supported'] + TestMixins.DiscoveryMixin.REQUIRES

  def LowerBound(self):
    return UID(0, 0)

  def UpperBound(self):
    return UID.PreviousUID(self.uid)

  def ExpectResponse(self):
    return False


class DUBDifferentManufacturer(TestMixins.DiscoveryMixin,
                               ResponderTestFixture):
  """DUB with a different manufacturer's range."""
  CATEGORY = TestCategory.NETWORK_MANAGEMENT
  REQUIRES = ['dub_supported'] + TestMixins.DiscoveryMixin.REQUIRES

  def LowerBound(self):
    return UID(self.uid.manufacturer_id - 1, 0)

  def UpperBound(self):
    return UID(self.uid.manufacturer_id - 1, 0xffffffff)

  def ExpectResponse(self):
    return False


class DUBSignedComparisons(TestMixins.DiscoveryMixin,
                           ResponderTestFixture):
  """DUB to check UIDs aren't using signed values."""
  CATEGORY = TestCategory.NETWORK_MANAGEMENT
  REQUIRES = ['dub_supported'] + TestMixins.DiscoveryMixin.REQUIRES

  def LowerBound(self):
    # Section 5.1 of E1.20 limits the manufacturer ID range to 0 - 0x7fff so
    # this should be safe for all cases.
    return UID(0x8000, 0)

  def UpperBound(self):
    return UID.AllDevices()

  def ExpectResponse(self):
    return False


class DUBNegativeVendorcast(TestMixins.DiscoveryMixin,
                            ResponderTestFixture):
  """DUB to another manufacturer's vendorcast address."""
  CATEGORY = TestCategory.NETWORK_MANAGEMENT
  REQUIRES = ['dub_supported'] + TestMixins.DiscoveryMixin.REQUIRES

  def LowerBound(self):
    return UID(0, 0)

  def UpperBound(self):
    return UID.AllDevices()

  def ExpectResponse(self):
    return False

  def Target(self):
    return UID(self.uid.manufacturer_id - 1, 0xffffffff)


class DUBPositiveVendorcast(TestMixins.DiscoveryMixin,
                            ResponderTestFixture):
  """DUB to this manufacturer's vendorcast address."""
  CATEGORY = TestCategory.NETWORK_MANAGEMENT
  REQUIRES = ['dub_supported'] + TestMixins.DiscoveryMixin.REQUIRES

  def LowerBound(self):
    return UID(0, 0)

  def UpperBound(self):
    return UID.AllDevices()

  def Target(self):
    return UID(self.uid.manufacturer_id, 0xffffffff)


class DUBPositiveUnicast(TestMixins.DiscoveryMixin,
                         ResponderTestFixture):
  """DUB to the device's address."""
  CATEGORY = TestCategory.NETWORK_MANAGEMENT
  REQUIRES = ['dub_supported'] + TestMixins.DiscoveryMixin.REQUIRES

  def LowerBound(self):
    return UID(0, 0)

  def UpperBound(self):
    return UID.AllDevices()

  def Target(self):
    return self.uid


class DUBInvertedFullTree(TestMixins.DiscoveryMixin,
                          ResponderTestFixture):
  """DUB from ffff:ffffffff to 0000:00000000."""
  CATEGORY = TestCategory.NETWORK_MANAGEMENT
  REQUIRES = ['dub_supported'] + TestMixins.DiscoveryMixin.REQUIRES

  def LowerBound(self):
    return UID.AllDevices()

  def UpperBound(self):
    return UID(0, 0)

  def ExpectResponse(self):
    return False


class DUBInvertedRange(TestMixins.DiscoveryMixin,
                       ResponderTestFixture):
  """DUB from <UID> + 1 to <UID> - 1."""
  CATEGORY = TestCategory.NETWORK_MANAGEMENT
  REQUIRES = ['dub_supported'] + TestMixins.DiscoveryMixin.REQUIRES

  def LowerBound(self):
    return UID.NextUID(self.uid)

  def UpperBound(self):
    return UID.PreviousUID(self.uid)

  def ExpectResponse(self):
    return False


class DUBInvertedLowerUID(TestMixins.DiscoveryMixin,
                          ResponderTestFixture):
  """DUB from <UID> to <UID> - 1."""
  CATEGORY = TestCategory.NETWORK_MANAGEMENT
  REQUIRES = ['dub_supported'] + TestMixins.DiscoveryMixin.REQUIRES

  def LowerBound(self):
    return self.uid

  def UpperBound(self):
    return UID.PreviousUID(self.uid)

  def ExpectResponse(self):
    return False


class DUBInvertedUpperUID(TestMixins.DiscoveryMixin,
                          ResponderTestFixture):
  """DUB from <UID> + 1 to <UID>."""
  CATEGORY = TestCategory.NETWORK_MANAGEMENT
  REQUIRES = ['dub_supported'] + TestMixins.DiscoveryMixin.REQUIRES

  def LowerBound(self):
    return UID.NextUID(self.uid)

  def UpperBound(self):
    return self.uid

  def ExpectResponse(self):
    return False


# Device Info tests
# -----------------------------------------------------------------------------
class DeviceInfoTest(object):
  """The base device info test class."""
  PID = 'DEVICE_INFO'

  FIELDS = ['device_model', 'product_category', 'software_version',
            'dmx_footprint', 'current_personality', 'personality_count',
            'dmx_start_address', 'sub_device_count', 'sensor_count']
  FIELD_VALUES = {
      'protocol_major': 1,
      'protocol_minor': 0,
  }


class GetDeviceInfo(ResponderTestFixture, DeviceInfoTest):
  """GET device info & verify."""
  CATEGORY = TestCategory.CORE

  PROVIDES = [
      'current_personality',
      'dmx_footprint',
      'dmx_start_address',
      'personality_count',
      'sensor_count',
      'software_version',
      'sub_device_count',
  ]

  def Test(self):
    self.AddExpectedResults(self.AckGetResult(
      field_names=self.FIELDS,
      field_values=self.FIELD_VALUES))
    self.SendGet(ROOT_DEVICE, self.pid)

  def VerifyResult(self, unused_response, fields):
    """Check the footprint, personalities & sub devices."""
    for property_name in self.PROVIDES:
      self.SetPropertyFromDict(fields, property_name)

    footprint = fields['dmx_footprint']
    if footprint > MAX_DMX_ADDRESS:
      self.AddWarning('DMX Footprint of %d, was more than 512' % footprint)
    if footprint > 0:
      personality_count = fields['personality_count']
      current_personality = fields['current_personality']
      if personality_count == 0:
        self.AddAdvisory('DMX Footprint non 0, but no personalities listed')
      if current_personality == 0:
        self.AddWarning('Current personality should be >= 1, was %d' %
                        current_personality)
      elif current_personality > personality_count:
        self.AddWarning('Current personality (%d) should be less than the '
                        'personality count (%d)' %
                        (current_personality, personality_count))

    start_address = fields['dmx_start_address']
    if (start_address == 0 or
        (start_address > MAX_DMX_ADDRESS and
         start_address != RDM_ZERO_FOOTPRINT_DMX_ADDRESS)):
      self.AddWarning('Invalid DMX address %d in DEVICE_INFO' % start_address)

    sub_devices = fields['sub_device_count']
    if sub_devices > 512:
      self.AddWarning('Sub device count > 512, was %d' % sub_devices)


class GetDeviceInfoWithData(ResponderTestFixture, DeviceInfoTest):
  """GET device info with param data."""
  CATEGORY = TestCategory.ERROR_CONDITIONS
  PROVIDES = ['supports_over_sized_pdl']

  def Test(self):
    self.AddExpectedResults([
      self.NackGetResult(RDMNack.NR_FORMAT_ERROR),
      self.AckGetResult(
        field_names=self.FIELDS,
        field_values=self.FIELD_VALUES,
        warning='Get %s with data returned an ack' % self.pid.name)
    ])
    self.SendRawGet(ROOT_DEVICE, self.pid, 'x')

  def VerifyResult(self, response, fields):
    self.SetProperty('supports_over_sized_pdl', True)


class GetMaxPacketSize(ResponderTestFixture, DeviceInfoTest):
  """Check if the responder can handle a packet of the maximum size."""
  CATEGORY = TestCategory.ERROR_CONDITIONS
  MAX_PDL = 231
  PROVIDES = ['supports_max_sized_pdl']

  def Test(self):
    self.AddExpectedResults([
      self.NackGetResult(RDMNack.NR_FORMAT_ERROR),
      self.NackGetResult(RDMNack.NR_PACKET_SIZE_UNSUPPORTED),
      self.AckGetResult(),  # Some crazy devices continue to ack
      InvalidResponse(
          advisory='Responder returned an invalid response to a command with '
                   'PDL of %d' % self.MAX_PDL
      ),
      TimeoutResult(
          advisory='Responder timed out to a command with PDL of %d' %
                   self.MAX_PDL),
    ])
    # Incrementing list, so we can find out which bit we have where in memory
    data = ''
    for i in xrange(0, self.MAX_PDL):
      data += chr(i)
    self.SendRawGet(ROOT_DEVICE, self.pid, data)

  def VerifyResult(self, response, fields):
    ok = response not in [OlaClient.RDM_INVALID_RESPONSE,
                          OlaClient.RDM_TIMEOUT]

    self.SetProperty('supports_max_sized_pdl', ok)


class DetermineMaxPacketSize(ResponderTestFixture, DeviceInfoTest):
  """Binary search the pdl length space to determine the max packet size."""
  CATEGORY = TestCategory.ERROR_CONDITIONS
  REQUIRES = ['supports_over_sized_pdl', 'supports_max_sized_pdl']

  def Test(self):
    if self.Property('supports_max_sized_pdl'):
      self.SetNotRun('Device supports full sized packet')
      return

    self._lower = 1
    self._upper = GetMaxPacketSize.MAX_PDL
    self.SendGet()

  def SendGet(self):
    if self._lower + 1 == self._upper:
      self.AddWarning('Max PDL supported is < %d, was %d' %
                      (GetMaxPacketSize.MAX_PDL, self._lower))
      self.Stop()
      return

    self._current = (self._lower + self._upper) / 2
    self.AddExpectedResults([
      self.NackGetResult(RDMNack.NR_FORMAT_ERROR, action=self.GetPassed),
      self.AckGetResult(action=self.GetPassed),
      InvalidResponse(action=self.GetFailed),
      TimeoutResult(action=self.GetFailed),
    ])
    self.SendRawGet(ROOT_DEVICE, self.pid, 'x' * self._current)

  def GetPassed(self):
    self._lower = self._current
    self.SendGet()

  def GetFailed(self):
    self._upper = self._current
    self.SendGet()


class SetDeviceInfo(ResponderTestFixture,
                    DeviceInfoTest):
  """Attempt to SET device info with no data."""
  CATEGORY = TestCategory.ERROR_CONDITIONS

  def Test(self):
    self.AddExpectedResults([
      self.NackSetResult(RDMNack.NR_UNSUPPORTED_COMMAND_CLASS),
      self.NackSetResult(RDMNack.NR_UNKNOWN_PID,
                         advisory='NR_UNSUPPORTED_COMMAND_CLASS would be more '
                                  'appropriate for a mandatory PID')
    ])
    self.SendRawSet(PidStore.ROOT_DEVICE, self.pid)


class SetDeviceInfoWithData(TestMixins.UnsupportedSetMixin,
                            ResponderTestFixture,
                            DeviceInfoTest):
  """SET device info with data."""
  CATEGORY = TestCategory.ERROR_CONDITIONS
  DATA = 'FOO BAR'

  def Test(self):
    self.AddExpectedResults([
      self.NackSetResult(RDMNack.NR_UNSUPPORTED_COMMAND_CLASS),
      self.NackSetResult(RDMNack.NR_UNKNOWN_PID,
                         advisory='NR_UNSUPPORTED_COMMAND_CLASS would be more '
                                  'appropriate for a mandatory PID')
    ])
    self.SendRawSet(PidStore.ROOT_DEVICE, self.pid)


class AllSubDevicesGetDeviceInfo(TestMixins.AllSubDevicesGetMixin,
                                 ResponderTestFixture,
                                 DeviceInfoTest):
  """Send a Get Device Info to ALL_SUB_DEVICES."""
  CATEGORY = TestCategory.SUB_DEVICES


# Supported Parameters Tests & Mixin
# -----------------------------------------------------------------------------
class GetSupportedParameters(ResponderTestFixture):
  """GET supported parameters."""
  CATEGORY = TestCategory.CORE
  PID = 'SUPPORTED_PARAMETERS'
  PROVIDES = ['manufacturer_parameters', 'supported_parameters',
              'acks_supported_parameters']

  # Declaring support for any of these is a warning:
  MANDATORY_PIDS = ['SUPPORTED_PARAMETERS',
                    'PARAMETER_DESCRIPTION',
                    'DEVICE_INFO',
                    'SOFTWARE_VERSION_LABEL',
                    'DMX_START_ADDRESS',
                    'IDENTIFY_DEVICE']

  # Banned PIDs, these are PID values that can not appear in the list of
  # supported parameters (these are used for discovery)
  BANNED_PIDS = ['DISC_UNIQUE_BRANCH',
                 'DISC_MUTE',
                 'DISC_UN_MUTE']

  # If responders support any of the PIDs in these groups, they should really
  # support all of them.
  PID_GROUPS = [
      ('PROXIED_DEVICE_COUNT', 'PROXIED_DEVICES'),
      ('LANGUAGE_CAPABILITIES', 'LANGUAGE'),
      ('DMX_PERSONALITY', 'DMX_PERSONALITY_DESCRIPTION'),
      ('SENSOR_DEFINITION', 'SENSOR_VALUE'),
      ('SELF_TEST_DESCRIPTION', 'PERFORM_SELFTEST'),
  ]

  # If the first PID is supported, the PIDs in the group must be.
  PID_DEPENDENCIES = [
      ('RECORD_SENSORS', ['SENSOR_VALUE']),
      ('DEFAULT_SLOT_VALUE', ['SLOT_DESCRIPTION']),
      ('CURVE', ['CURVE_DESCRIPTION']),
      ('OUTPUT_RESPONSE_TIME', ['OUTPUT_RESPONSE_TIME_DESCRIPTION']),
      ('MODULATION_FREQUENCY', ['MODULATION_FREQUENCY_DESCRIPTION']),
      ('LOCK_STATE', ['LOCK_STATE_DESCRIPTION']),
  ]

  # If any of the PIDs in the group are supported, the first one must be too.
  PID_REVERSE_DEPENDENCIES = [
      ('LIST_INTERFACES',
       ['INTERFACE_LABEL',
        'INTERFACE_HARDWARE_ADDRESS_TYPE1', 'IPV4_DHCP_MODE',
        'IPV4_ZEROCONF_MODE', 'IPV4_CURRENT_ADDRESS', 'IPV4_STATIC_ADDRESS',
        'INTERFACE_RENEW_DHCP', 'INTERFACE_RELEASE_DHCP',
        'INTERFACE_APPLY_CONFIGURATION', 'IPV4_DEFAULT_ROUTE',
        'DNS_IPV4_NAME_SERVER', 'DNS_HOSTNAME', 'DNS_DOMAIN_NAME']),
  ]

  def Test(self):
    self.AddExpectedResults([
      # TODO(simon): We should cross check this against support for anything
      # more than the required set of parameters at the end of all tests.
      self.NackGetResult(RDMNack.NR_UNKNOWN_PID),
      self.AckGetResult(),
    ])
    self.SendGet(ROOT_DEVICE, self.pid)

  def VerifyResult(self, response, fields):
    if not response.WasAcked():
      self.SetProperty('manufacturer_parameters', [])
      self.SetProperty('supported_parameters', [])
      self.SetProperty('acks_supported_parameters', False)
      return

    self.SetProperty('acks_supported_parameters', True)
    mandatory_pids = {}
    for p in self.MANDATORY_PIDS:
      pid = self.LookupPid(p)
      mandatory_pids[pid.value] = pid

    banned_pids = {}
    for p in self.BANNED_PIDS:
      pid = self.LookupPid(p)
      banned_pids[pid.value] = pid

    supported_parameters = []
    manufacturer_parameters = []
    count_by_pid = {}

    for item in fields['params']:
      param_id = item['param_id']
      count_by_pid[param_id] = count_by_pid.get(param_id, 0) + 1
      if param_id in banned_pids:
        self.AddWarning('%s listed in supported parameters' %
                        banned_pids[param_id].name)
        continue

      if param_id in mandatory_pids:
        self.AddAdvisory('%s listed in supported parameters' %
                         mandatory_pids[param_id].name)
        continue

      supported_parameters.append(param_id)
      if (param_id >= RDM_MANUFACTURER_PID_MIN and
          param_id <= RDM_MANUFACTURER_PID_MAX):
        manufacturer_parameters.append(param_id)

    # Check for duplicate PIDs
    for pid, count in count_by_pid.iteritems():
      if count > 1:
        pid_obj = self.LookupPidValue(pid)
        if pid_obj:
          self.AddAdvisory('%s listed %d times in supported parameters' %
                           (pid_obj, count))
        else:
          self.AddAdvisory('PID 0x%hx listed %d times in supported parameters' %
                           (pid, count))

    self.SetProperty('manufacturer_parameters', manufacturer_parameters)
    self.SetProperty('supported_parameters', supported_parameters)

    for pid_names in self.PID_GROUPS:
      supported_pids = []
      unsupported_pids = []
      for pid_name in pid_names:
        pid = self.LookupPid(pid_name)
        if pid.value in supported_parameters:
          supported_pids.append(pid_name)
        else:
          unsupported_pids.append(pid_name)

      if supported_pids and unsupported_pids:
        self.AddAdvisory(
            '%s supported but %s is not' %
            (','.join(supported_pids), ','.join(unsupported_pids)))

    for p, dependent_pids in self.PID_DEPENDENCIES:
      if self.LookupPid(p).value not in supported_parameters:
        continue

      unsupported_pids = []
      for pid_name in dependent_pids:
        pid = self.LookupPid(pid_name)
        if pid is None:
          self.SetBroken('Failed to lookup info for PID %s' % pid_name)
          return

        if pid.value not in supported_parameters:
          unsupported_pids.append(pid_name)
      if unsupported_pids:
        self.AddAdvisory('%s supported but %s is not' %
                         (p, ','.join(unsupported_pids)))

    for p, rev_dependent_pids in self.PID_REVERSE_DEPENDENCIES:
      if self.LookupPid(p).value in supported_parameters:
        continue

      dependent_pids = []
      for pid_name in rev_dependent_pids:
        pid = self.LookupPid(pid_name)
        if pid is None:
          self.SetBroken('Failed to lookup info for PID %s' % pid_name)
          return

        if pid.value in supported_parameters:
          dependent_pids.append(pid_name)
      if (dependent_pids and
         (self.LookupPid(p).value in supported_parameters)):
        self.AddAdvisory('%s supported but %s is not' %
                         (','.join(unsupported_pids), p))


class GetSupportedParametersWithData(ResponderTestFixture):
  """GET supported parameters with param data."""
  CATEGORY = TestCategory.ERROR_CONDITIONS
  PID = 'SUPPORTED_PARAMETERS'
  REQUIRES = ['acks_supported_parameters']

  def Test(self):
    if self.Property('acks_supported_parameters'):
      self.AddExpectedResults([
        self.NackGetResult(RDMNack.NR_FORMAT_ERROR),
        self.AckGetResult(
          warning='Get %s with data returned an ack' % self.pid.name)
      ])
    else:
      self.AddExpectedResults(self.NackGetResult(RDMNack.NR_UNKNOWN_PID))
    self.SendRawGet(ROOT_DEVICE, self.pid, 'foo')


class SetSupportedParameters(TestMixins.UnsupportedSetMixin,
                             ResponderTestFixture):
  """Attempt to SET supported parameters."""
  CATEGORY = TestCategory.ERROR_CONDITIONS
  PID = 'SUPPORTED_PARAMETERS'


class SetSupportedParametersWithData(TestMixins.UnsupportedSetMixin,
                                     ResponderTestFixture):
  """SET supported parameters with data."""
  CATEGORY = TestCategory.ERROR_CONDITIONS
  PID = 'SUPPORTED_PARAMETERS'
  DATA = 'FOO BAR'


class AllSubDevicesGetSupportedParameters(TestMixins.AllSubDevicesGetMixin,
                                          ResponderTestFixture):
  """Send a Get SUPPORTED_PARAMETERS to ALL_SUB_DEVICES."""
  CATEGORY = TestCategory.SUB_DEVICES
  PID = 'SUPPORTED_PARAMETERS'


class GetSubDeviceSupportedParameters(ResponderTestFixture):
  """Check that SUPPORTED_PARAMETERS is consistent across sub devices."""
  CATEGORY = TestCategory.SUB_DEVICES
  PID = 'SUPPORTED_PARAMETERS'
  REQUIRES = ['sub_device_addresses']
  PROVIDES = ['sub_device_supported_parameters']

  # E1.37, 2.1 Sub devices are required to support these.
  MANDATORY_PIDS = ['SUPPORTED_PARAMETERS',
                    'DEVICE_INFO',
                    'SOFTWARE_VERSION_LABEL',
                    'IDENTIFY_DEVICE']

  def Test(self):
    self._sub_devices = self.Property('sub_device_addresses').keys()
    self._sub_devices.reverse()
    self._params = {}
    self._GetSupportedParams()

  def _GetSupportedParams(self):
    if not self._sub_devices:
      self._CheckForConsistency()
      self.Stop()
      return

    self.AddExpectedResults(self.AckGetResult(action=self._GetSupportedParams))
    self.SendGet(self._sub_devices[-1], self.pid)

  def VerifyResult(self, response, fields):
    sub_device = self._sub_devices.pop()
    supported_params = set()
    for p in fields['params']:
      supported_params.add(p['param_id'])
    self._params[sub_device] = supported_params

  def _CheckForConsistency(self):
    if not self._params:
      return

    supported_pids = set()
    for pids in self._params.itervalues():
      if not supported_pids:
        supported_pids = pids
      elif supported_pids != pids:
        self.SetFailed('SUPPORTED_PARAMETERS for sub-devices do not match')
        return

    mandatory_pids = set(self.LookupPid(p).value for p in self.MANDATORY_PIDS)
    missing_pids = mandatory_pids - supported_pids
    if missing_pids:
      self.SetFailed("Missing PIDs %s from sub device's supported pid list" %
                     ', '.join('0x%04hx' % p for p in missing_pids))
      return

    self.SetProperty('sub_device_supported_parameters', supported_pids)


# Sub Devices Test
# -----------------------------------------------------------------------------
class FindSubDevices(ResponderTestFixture):
  """Locate the sub devices by sending DEVICE_INFO messages."""
  CATEGORY = TestCategory.SUB_DEVICES
  PID = 'DEVICE_INFO'
  PROVIDES = ['sub_device_addresses', 'sub_device_footprints']
  REQUIRES = ['sub_device_count']

  def Test(self):
    self._device_count = self.Property('sub_device_count')
    self._sub_device_addresses = {}  # Index to start address mapping
    self._sub_device_footprints = {}  # Index to footprint mapping
    self._current_index = 0  # the current sub device we're trying to query
    self._CheckForSubDevice()

  def _CheckForSubDevice(self):
    # For each supported param message we should either see a sub device out of
    # range or an ack
    if len(self._sub_device_addresses) == self._device_count:
      if self._device_count == 0:
        self.SetNotRun('No sub devices declared')
      self.SetProperty('sub_device_addresses', self._sub_device_addresses)
      self.SetProperty('sub_device_footprints', self._sub_device_footprints)
      self.Stop()
      return

    if self._current_index >= PidStore.MAX_VALID_SUB_DEVICE:
      self.SetFailed('Only found %d of %d sub devices' %
                     (len(self._sub_device_addresses), self._device_count))
      self.Stop()
      return

    self.AddExpectedResults([
      self.NackGetResult(RDMNack.NR_SUB_DEVICE_OUT_OF_RANGE,
                         action=self._CheckForSubDevice),
      self.AckGetResult(action=self._CheckForSubDevice)
    ])
    self._current_index += 1
    self.SendGet(self._current_index, self.pid)

  def VerifyResult(self, response, fields):
    if response.WasAcked():
      if fields['sub_device_count'] != self._device_count:
        self.SetFailed(
            'For sub-device %d, DEVICE_INFO reported %d sub devices '
            ' but the root device reported %s. See section 10.5.1' %
            (self._current_index, fields['sub_device_count'],
             self._device_count))
        self.Stop()
      self._sub_device_addresses[self._current_index] = (
          fields['dmx_start_address'])
      self._sub_device_footprints[self._current_index] = fields['dmx_footprint']


# Clear Status ID
# -----------------------------------------------------------------------------
class GetClearStatusMessages(TestMixins.UnsupportedGetMixin,
                             OptionalParameterTestFixture):
  """GET clear status id."""
  CATEGORY = TestCategory.ERROR_CONDITIONS
  PID = 'CLEAR_STATUS_ID'


class ClearStatusMessagesWithData(TestMixins.SetWithDataMixin,
                                  OptionalParameterTestFixture):
  """Clear the status message queue with extra data."""
  CATEGORY = TestCategory.ERROR_CONDITIONS
  PID = 'CLEAR_STATUS_ID'


class ClearStatusMessages(TestMixins.SetWithNoDataMixin,
                          OptionalParameterTestFixture):
  """Clear the status message queue."""
  CATEGORY = TestCategory.STATUS_COLLECTION
  PID = 'CLEAR_STATUS_ID'

  def Test(self):
    # I don't believe there is a reliable way to check that the queue is
    # cleared. Note that this PID should only clear status messages, not
    # responses to ACK_TIMERS so we can't check if the message count is 0.
    self.AddIfSetSupported(self.AckSetResult())
    self.SendSet(ROOT_DEVICE, self.pid, [])


# Parameter Description
# -----------------------------------------------------------------------------
class GetParamDescription(ResponderTestFixture):
  """Check that GET parameter description works for any manufacturer params."""
  CATEGORY = TestCategory.RDM_INFORMATION
  PID = 'PARAMETER_DESCRIPTION'
  REQUIRES = ['manufacturer_parameters']

  def Test(self):
    self.params = self.Property('manufacturer_parameters')[:]
    if len(self.params) == 0:
      self.SetNotRun('No manufacturer params found')
      return
    self._GetParam()

  def _GetParam(self):
    if len(self.params) == 0:
      self.Stop()
      return

    self.AddExpectedResults(
      self.AckGetResult(action=self._GetParam))
    self.current_param = self.params.pop()
    self.SendGet(ROOT_DEVICE, self.pid, [self.current_param])

  def VerifyResult(self, response, fields):
    if not response.WasAcked():
      return

    if self.current_param != fields['pid']:
      self.SetFailed('Request for pid 0x%hx returned pid 0x%hx' %
                     (self.current_param, fields['pid']))

    if fields['type'] != 0:
      self.AddWarning('type field in parameter description is not 0, was %d' %
                      fields['type'])

    if fields['command_class'] > 3:
      self.AddWarning(
          'command class field in parameter description should be 1, 2 or 3, '
          'was %d' % fields['command_class'])

    if ContainsUnprintable(fields['description']):
      self.AddAdvisory(
          'Description field in %s contains unprintable characters, was %s' %
          (self.PID, fields['description'].encode('string-escape')))


class GetParamDescriptionForNonManufacturerPid(ResponderTestFixture):
  """GET parameter description for a non-manufacturer pid."""
  CATEGORY = TestCategory.ERROR_CONDITIONS
  PID = 'PARAMETER_DESCRIPTION'
  REQUIRES = ['manufacturer_parameters']

  def Test(self):
    device_info_pid = self.LookupPid('DEVICE_INFO')
    results = [
      self.NackGetResult(RDMNack.NR_UNKNOWN_PID),
      self.NackGetResult(
          RDMNack.NR_DATA_OUT_OF_RANGE,
          advisory='Parameter Description appears to be supported but no'
                   'manufacturer PIDs were declared'),
    ]
    if self.Property('manufacturer_parameters'):
      results = self.NackGetResult(RDMNack.NR_DATA_OUT_OF_RANGE)

    self.AddExpectedResults(results)
    self.SendGet(ROOT_DEVICE, self.pid, [device_info_pid.value])


class GetParamDescriptionWithData(ResponderTestFixture):
  """GET parameter description with param data."""
  CATEGORY = TestCategory.ERROR_CONDITIONS
  PID = 'PARAMETER_DESCRIPTION'
  REQUIRES = ['manufacturer_parameters']

  def Test(self):
    results = [
      self.NackGetResult(RDMNack.NR_UNKNOWN_PID),
      self.NackGetResult(RDMNack.NR_FORMAT_ERROR,
                         advisory='Parameter Description appears to be '
                                  'supported but no manufacturer PIDs were '
                                  'declared'),
    ]
    if self.Property('manufacturer_parameters'):
      results = self.NackGetResult(RDMNack.NR_FORMAT_ERROR)
    self.AddExpectedResults(results)
    self.SendRawGet(ROOT_DEVICE, self.pid, 'foo')


class SetParamDescription(TestMixins.UnsupportedSetMixin,
                          ResponderTestFixture):
  """SET the parameter description."""
  CATEGORY = TestCategory.ERROR_CONDITIONS
  PID = 'PARAMETER_DESCRIPTION'


class SetParamDescriptionWithData(TestMixins.UnsupportedSetMixin,
                                  ResponderTestFixture):
  """SET the parameter description with data."""
  CATEGORY = TestCategory.ERROR_CONDITIONS
  PID = 'PARAMETER_DESCRIPTION'
  DATA = 'FOO BAR'


class AllSubDevicesGetParamDescription(TestMixins.AllSubDevicesGetMixin,
                                       ResponderTestFixture):
  """Send a Get PARAMETER_DESCRIPTION to ALL_SUB_DEVICES."""
  CATEGORY = TestCategory.SUB_DEVICES
  PID = 'PARAMETER_DESCRIPTION'
  DATA = [0x8000]


# Proxied Device Count
# -----------------------------------------------------------------------------
class GetProxiedDeviceCount(OptionalParameterTestFixture):
  """GET the proxied device count."""
  CATEGORY = TestCategory.NETWORK_MANAGEMENT
  PID = 'PROXIED_DEVICE_COUNT'
  REQUIRES = ['proxied_devices']

  def Test(self):
    self.AddIfGetSupported(self.AckGetResult())
    self.SendGet(ROOT_DEVICE, self.pid)

  def VerifyResult(self, response, unpacked_data):
    if not response.WasAcked():
      return

    proxied_devices = self.Property('proxied_devices')
    if proxied_devices is None:
      self.AddWarning(
         'PROXIED_DEVICE_COUNT ack\'ed but PROXIED_DEVICES didn\'t')
      return

    if not unpacked_data['list_changed']:
      # We expect the count to match the length of the list previously returned
      if unpacked_data['device_count'] != len(proxied_devices):
        self.SetFailed(
           'Proxied device count doesn\'t match number of devices returned')


class GetProxiedDeviceCountWithData(TestMixins.GetWithDataMixin,
                                    OptionalParameterTestFixture):
  """GET the proxied device count with extra data."""
  CATEGORY = TestCategory.ERROR_CONDITIONS
  PID = 'PROXIED_DEVICE_COUNT'


class SetProxiedDeviceCount(TestMixins.UnsupportedSetMixin,
                            OptionalParameterTestFixture):
  """SET the count of proxied devices."""
  CATEGORY = TestCategory.ERROR_CONDITIONS
  PID = 'PROXIED_DEVICE_COUNT'


class SetProxiedDeviceCountWithData(TestMixins.UnsupportedSetMixin,
                                     OptionalParameterTestFixture):
  """SET the count of proxied devices with data."""
  CATEGORY = TestCategory.ERROR_CONDITIONS
  PID = 'PROXIED_DEVICE_COUNT'
  DATA = 'FOO BAR'


class AllSubDevicesGetProxiedDeviceCount(TestMixins.AllSubDevicesGetMixin,
                                         OptionalParameterTestFixture):
  """Send a Get PROXIED_DEVICE_COUNT to ALL_SUB_DEVICES."""
  CATEGORY = TestCategory.SUB_DEVICES
  PID = 'PROXIED_DEVICE_COUNT'


# Proxied Devices
# -----------------------------------------------------------------------------
class GetProxiedDevices(TestMixins.GetMixin, OptionalParameterTestFixture):
  """GET the list of proxied devices."""
  CATEGORY = TestCategory.NETWORK_MANAGEMENT
  PID = 'PROXIED_DEVICES'
  EXPECTED_FIELDS = ['uids']
  PROVIDES = ['proxied_devices']


class GetProxiedDevicesWithData(TestMixins.GetWithDataMixin,
                                OptionalParameterTestFixture):
  """GET the list of proxied devices with extra data."""
  CATEGORY = TestCategory.ERROR_CONDITIONS
  PID = 'PROXIED_DEVICES'


class SetProxiedDevices(TestMixins.UnsupportedSetMixin,
                        OptionalParameterTestFixture):
  """SET the list of proxied devices."""
  CATEGORY = TestCategory.ERROR_CONDITIONS
  PID = 'PROXIED_DEVICES'


class SetProxiedDevicesWithData(TestMixins.UnsupportedSetMixin,
                                OptionalParameterTestFixture):
  """SET the list of proxied devices with data."""
  CATEGORY = TestCategory.ERROR_CONDITIONS
  PID = 'PROXIED_DEVICES'
  DATA = 'FOO BAR'


class AllSubDevicesGetProxiedDevices(TestMixins.AllSubDevicesGetMixin,
                                     OptionalParameterTestFixture):
  """Send a Get PROXIED_DEVICES to ALL_SUB_DEVICES."""
  CATEGORY = TestCategory.SUB_DEVICES
  PID = 'PROXIED_DEVICES'


# Comms Status
# -----------------------------------------------------------------------------
class GetCommsStatus(OptionalParameterTestFixture):
  """GET the comms status."""
  CATEGORY = TestCategory.STATUS_COLLECTION
  PID = 'COMMS_STATUS'

  def Test(self):
    self.AddIfGetSupported(self.AckGetResult())
    self.SendGet(ROOT_DEVICE, self.pid)


class GetCommsStatusWithData(TestMixins.GetWithDataMixin,
                             OptionalParameterTestFixture):
  """GET the comms status with extra data."""
  CATEGORY = TestCategory.ERROR_CONDITIONS
  PID = 'COMMS_STATUS'


class ClearCommsStatus(OptionalParameterTestFixture):
  """Clear the comms status."""
  CATEGORY = TestCategory.STATUS_COLLECTION
  PID = 'COMMS_STATUS'

  def Test(self):
    self.AddIfSetSupported(self.AckSetResult(action=self.VerifySet))
    self.SendSet(ROOT_DEVICE, self.pid)

  def VerifySet(self):
    self.AddIfGetSupported(
        self.AckGetResult(field_values={
            'short_message': 0,
            'length_mismatch': 0,
            'checksum_fail': 0
        }))
    self.SendGet(ROOT_DEVICE, self.pid)


class ClearCommsStatusWithData(TestMixins.SetWithDataMixin,
                               OptionalParameterTestFixture):
  """Clear the comms status with data."""
  CATEGORY = TestCategory.ERROR_CONDITIONS
  PID = 'COMMS_STATUS'


class AllSubDevicesGetClearCommsStatus(TestMixins.AllSubDevicesGetMixin,
                                       OptionalParameterTestFixture):
  """Send a Get COMMS_STATUS to ALL_SUB_DEVICES."""
  CATEGORY = TestCategory.SUB_DEVICES
  PID = 'COMMS_STATUS'


# Product Detail Id List
# -----------------------------------------------------------------------------
class GetProductDetailIdList(OptionalParameterTestFixture):
  """GET the list of product detail ids."""
  CATEGORY = TestCategory.PRODUCT_INFORMATION
  PID = 'PRODUCT_DETAIL_ID_LIST'

  def Test(self):
    self.AddIfGetSupported(self.AckGetResult(field_names=['detail_ids']))
    self.SendGet(ROOT_DEVICE, self.pid)


class GetProductDetailIdListWithData(TestMixins.GetWithDataMixin,
                                     OptionalParameterTestFixture):
  """GET product detail id list with param data."""
  CATEGORY = TestCategory.ERROR_CONDITIONS
  PID = 'PRODUCT_DETAIL_ID_LIST'


class SetProductDetailIdList(TestMixins.UnsupportedSetMixin,
                             OptionalParameterTestFixture):
  """SET product detail id list."""
  CATEGORY = TestCategory.ERROR_CONDITIONS
  PID = 'PRODUCT_DETAIL_ID_LIST'


class SetProductDetailIdListWithData(TestMixins.UnsupportedSetMixin,
                                     OptionalParameterTestFixture):
  """SET product detail id list with data."""
  CATEGORY = TestCategory.ERROR_CONDITIONS
  PID = 'PRODUCT_DETAIL_ID_LIST'
  DATA = 'FOO BAR'


class AllSubDevicesGetProductDetailIdList(TestMixins.AllSubDevicesGetMixin,
                                          OptionalParameterTestFixture):
  """Send a Get PRODUCT_DETAIL_ID_LIST to ALL_SUB_DEVICES."""
  CATEGORY = TestCategory.SUB_DEVICES
  PID = 'PRODUCT_DETAIL_ID_LIST'


# Device Model Description
# -----------------------------------------------------------------------------
class GetDeviceModelDescription(TestMixins.GetStringMixin,
                                OptionalParameterTestFixture):
  """GET the device model description."""
  CATEGORY = TestCategory.PRODUCT_INFORMATION
  PID = 'DEVICE_MODEL_DESCRIPTION'
  EXPECTED_FIELDS = ['description']
  PROVIDES = ['model_description']


class GetDeviceModelDescriptionWithData(TestMixins.GetWithDataMixin,
                                        OptionalParameterTestFixture):
  """Get device model description with param data."""
  CATEGORY = TestCategory.ERROR_CONDITIONS
  PID = 'DEVICE_MODEL_DESCRIPTION'


class SetDeviceModelDescription(TestMixins.UnsupportedSetMixin,
                                OptionalParameterTestFixture):
  """Attempt to SET the device model description with no data."""
  CATEGORY = TestCategory.ERROR_CONDITIONS
  PID = 'DEVICE_MODEL_DESCRIPTION'


class SetDeviceModelDescriptionWithData(TestMixins.UnsupportedSetMixin,
                                        OptionalParameterTestFixture):
  """SET the device model description with data."""
  CATEGORY = TestCategory.ERROR_CONDITIONS
  PID = 'DEVICE_MODEL_DESCRIPTION'
  DATA = 'FOO BAR'


class AllSubDevicesGetModelDescription(TestMixins.AllSubDevicesGetMixin,
                                       OptionalParameterTestFixture):
  """Send a Get DEVICE_MODEL_DESCRIPTION to ALL_SUB_DEVICES."""
  CATEGORY = TestCategory.SUB_DEVICES
  PID = 'DEVICE_MODEL_DESCRIPTION'


# Manufacturer Label
# -----------------------------------------------------------------------------
class GetManufacturerLabel(TestMixins.GetStringMixin,
                           OptionalParameterTestFixture):
  """GET the manufacturer label."""
  CATEGORY = TestCategory.PRODUCT_INFORMATION
  PID = 'MANUFACTURER_LABEL'
  EXPECTED_FIELDS = ['label']
  PROVIDES = ['manufacturer_label']


class GetManufacturerLabelWithData(TestMixins.GetWithDataMixin,
                                   OptionalParameterTestFixture):
  """Get manufacturer label with param data."""
  CATEGORY = TestCategory.ERROR_CONDITIONS
  PID = 'MANUFACTURER_LABEL'


class SetManufacturerLabel(TestMixins.UnsupportedSetMixin,
                           OptionalParameterTestFixture):
  """Attempt to SET the manufacturer label with no data."""
  CATEGORY = TestCategory.ERROR_CONDITIONS
  PID = 'MANUFACTURER_LABEL'


class SetManufacturerLabelWithData(TestMixins.UnsupportedSetMixin,
                                   OptionalParameterTestFixture):
  """SET the manufacturer label with data."""
  CATEGORY = TestCategory.ERROR_CONDITIONS
  PID = 'MANUFACTURER_LABEL'
  DATA = 'FOO BAR'


class AllSubDevicesGetManufacturerLabel(TestMixins.AllSubDevicesGetMixin,
                                        OptionalParameterTestFixture):
  """Send a Get MANUFACTURER_LABEL to ALL_SUB_DEVICES."""
  CATEGORY = TestCategory.SUB_DEVICES
  PID = 'MANUFACTURER_LABEL'


# Device Label
# -----------------------------------------------------------------------------
class GetDeviceLabel(TestMixins.GetStringMixin,
                     OptionalParameterTestFixture):
  """GET the device label."""
  CATEGORY = TestCategory.PRODUCT_INFORMATION
  PID = 'DEVICE_LABEL'
  PROVIDES = ['device_label']
  EXPECTED_FIELDS = ['label']


class GetDeviceLabelWithData(TestMixins.GetWithDataMixin,
                             OptionalParameterTestFixture):
  """GET the device label with param data."""
  CATEGORY = TestCategory.ERROR_CONDITIONS
  PID = 'DEVICE_LABEL'


class SetDeviceLabel(TestMixins.SetLabelMixin,
                     OptionalParameterTestFixture):
  """SET the device label."""
  CATEGORY = TestCategory.PRODUCT_INFORMATION
  PID = 'DEVICE_LABEL'
  REQUIRES = ['device_label']
  PROVIDES = ['set_device_label_supported']

  def OldValue(self):
    return self.Property('device_label')


class AllSubDevicesGetDeviceLabel(TestMixins.AllSubDevicesGetMixin,
                                  OptionalParameterTestFixture):
  """Send a Get DEVICE_LABEL to ALL_SUB_DEVICES."""
  CATEGORY = TestCategory.SUB_DEVICES
  PID = 'DEVICE_LABEL'


class SetVendorcastDeviceLabel(TestMixins.NonUnicastSetLabelMixin,
                               OptionalParameterTestFixture):
  """SET the device label using the vendorcast address."""
  CATEGORY = TestCategory.PRODUCT_INFORMATION
  PID = 'DEVICE_LABEL'
  REQUIRES = ['device_label', 'set_device_label_supported']
  TEST_LABEL = 'vendorcast label'

  def Uid(self):
    return UID.VendorcastAddress(self._uid.manufacturer_id)

  def OldValue(self):
    return self.Property('device_label')


class SetBroadcastDeviceLabel(TestMixins.NonUnicastSetLabelMixin,
                              OptionalParameterTestFixture):
  """SET the device label using the broadcast address."""
  CATEGORY = TestCategory.PRODUCT_INFORMATION
  PID = 'DEVICE_LABEL'
  REQUIRES = ['device_label', 'set_device_label_supported']
  TEST_LABEL = 'broadcast label'

  def Uid(self):
    return UID.AllDevices()

  def OldValue(self):
    return self.Property('device_label')


class SetFullSizeDeviceLabel(TestMixins.SetLabelMixin,
                             OptionalParameterTestFixture):
  """SET the device label."""
  CATEGORY = TestCategory.PRODUCT_INFORMATION
  PID = 'DEVICE_LABEL'
  REQUIRES = ['device_label']
  TEST_LABEL = 'this is a string with 32 charact'

  def OldValue(self):
    return self.Property('device_label')


class SetNonAsciiDeviceLabel(TestMixins.SetLabelMixin,
                             OptionalParameterTestFixture):
  """SET the device label to something that contains non-ascii data."""
  CATEGORY = TestCategory.PRODUCT_INFORMATION
  PID = 'DEVICE_LABEL'
  REQUIRES = ['device_label']
  TEST_LABEL = 'string with\x0d non ascii\xc0'

  def ExpectedResults(self):
    return [
      self.NackSetResult(RDMNack.NR_DATA_OUT_OF_RANGE),
      self.NackSetResult(RDMNack.NR_FORMAT_ERROR),
      self.NackSetResult(RDMNack.NR_UNSUPPORTED_COMMAND_CLASS),
      self.AckSetResult(action=self.VerifySet)
    ]

  def OldValue(self):
    return self.Property('device_label')


class SetEmptyDeviceLabel(TestMixins.SetLabelMixin,
                          OptionalParameterTestFixture):
  """SET the device label with no data."""
  CATEGORY = TestCategory.PRODUCT_INFORMATION
  PID = 'DEVICE_LABEL'
  REQUIRES = ['device_label']
  TEST_LABEL = ''

  def OldValue(self):
    return self.Property('device_label')


class SetOversizedDeviceLabel(TestMixins.SetOversizedLabelMixin,
                              OptionalParameterTestFixture):
  """SET the device label with more than 32 bytes of data."""
  CATEGORY = TestCategory.ERROR_CONDITIONS
  REQUIRES = ['device_label']
  PID = 'DEVICE_LABEL'

  def OldValue(self):
    return self.Property('device_label')


# Language Capabilities
# -----------------------------------------------------------------------------
class GetLanguageCapabilities(OptionalParameterTestFixture):
  """GET the language capabilities pid."""
  CATEGORY = TestCategory.PRODUCT_INFORMATION
  PID = 'LANGUAGE_CAPABILITIES'
  PROVIDES = ['languages_capabilities']

  def Test(self):
    self.languages = []
    self.AddIfGetSupported(self.AckGetResult(field_names=['languages']))
    self.SendGet(ROOT_DEVICE, self.pid)

  def VerifyResult(self, response, fields):
    if not response.WasAcked():
      self.SetProperty('languages_capabilities', [])
      return

    self.languages = [f['language'] for f in fields['languages']]

    if len(self.languages) == 0:
      self.AddWarning('No languages returned for LANGUAGE_CAPABILITIES')

    language_set = set()
    for language in self.languages:
      if language in language_set:
        self.AddAdvisory('%s listed twice in language capabilities' % language)
      language_set.add(language)
      if ContainsUnprintable(language):
        self.AddAdvisory(
            'Language name in languague capabilities contains unprintable '
            'characters, was %s' % language.encode('string-escape'))

    self.SetProperty('languages_capabilities', language_set)


class GetLanguageCapabilitiesWithData(TestMixins.GetWithDataMixin,
                                      OptionalParameterTestFixture):
  """GET the language capabilities with extra data."""
  CATEGORY = TestCategory.ERROR_CONDITIONS
  PID = 'LANGUAGE_CAPABILITIES'


class SetLanguageCapabilities(TestMixins.UnsupportedSetMixin,
                              OptionalParameterTestFixture):
  """Attempt to SET the language capabilities with no data."""
  CATEGORY = TestCategory.ERROR_CONDITIONS
  PID = 'LANGUAGE_CAPABILITIES'


class SetLanguageCapabilitiesWithData(TestMixins.UnsupportedSetMixin,
                                      OptionalParameterTestFixture):
  """SET the language capabilities with data."""
  CATEGORY = TestCategory.ERROR_CONDITIONS
  PID = 'LANGUAGE_CAPABILITIES'
  DATA = 'FOO BAR'


class AllSubDevicesGetLanguageCapablities(TestMixins.AllSubDevicesGetMixin,
                                          OptionalParameterTestFixture):
  """Send a Get LANGUAGE_CAPABILITIES to ALL_SUB_DEVICES."""
  CATEGORY = TestCategory.SUB_DEVICES
  PID = 'LANGUAGE_CAPABILITIES'


# Language
# -----------------------------------------------------------------------------
class GetLanguage(TestMixins.GetStringMixin, OptionalParameterTestFixture):
  """GET the language."""
  CATEGORY = TestCategory.PRODUCT_INFORMATION
  PID = 'LANGUAGE'
  PROVIDES = ['language']
  EXPECTED_FIELDS = ['language']
  MIN_LENGTH = 2
  MAX_LENGTH = 2
  # TODO(Peter): We should cross check this against the declared list of
  # supported languages, and also that the langauage is alpha only


class GetLanguageWithData(TestMixins.GetWithDataMixin,
                          OptionalParameterTestFixture):
  """GET the language with extra data."""
  CATEGORY = TestCategory.ERROR_CONDITIONS
  PID = 'LANGUAGE'


class SetLanguage(OptionalParameterTestFixture):
  """SET the language."""
  CATEGORY = TestCategory.PRODUCT_INFORMATION
  PID = 'LANGUAGE'
  REQUIRES = ['language', 'languages_capabilities']

  def Test(self):
    ack = self.AckSetResult(action=self.VerifySet)
    nack = self.NackSetResult(RDMNack.NR_UNSUPPORTED_COMMAND_CLASS)

    available_langugages = list(self.Property('languages_capabilities'))
    if available_langugages:
      if len(available_langugages) > 1:
        # If the responder only supports 1 lang, we may not be able to set it
        self.AddIfSetSupported(ack)
        self.new_language = available_langugages[0]
        if self.new_language == self.Property('language'):
          self.new_language = available_langugages[1]
      else:
        self.new_language = available_langugages[0]
        self.AddIfSetSupported([ack, nack])
    else:
      # Get languages returned no languages so we expect a nack
      self.AddIfSetSupported(nack)
      self.new_language = 'en'

    self.SendSet(ROOT_DEVICE, self.pid, [self.new_language])

  def VerifySet(self):
    self.AddExpectedResults(
      self.AckGetResult(field_values={'language': self.new_language}))
    self.SendGet(ROOT_DEVICE, self.pid)


class SetNonAsciiLanguage(OptionalParameterTestFixture):
  """Try to set the language to non-ascii characters."""
  CATEGORY = TestCategory.PRODUCT_INFORMATION
  PID = 'LANGUAGE'

  def Test(self):
    self.AddIfSetSupported(self.NackSetResult(RDMNack.NR_DATA_OUT_OF_RANGE))
    self.SendSet(ROOT_DEVICE, self.pid, ['\x0d\xc0'])


class SetUnsupportedLanguage(OptionalParameterTestFixture):
  """Try to set a language that doesn't exist in Language Capabilities."""
  CATEGORY = TestCategory.ERROR_CONDITIONS
  PID = 'LANGUAGE'
  REQUIRES = ['languages_capabilities']

  def Test(self):
    if 'zz' in self.Property('languages_capabilities'):
      self.SetBroken('zz exists in the list of available languages')
      self.Stop()
      return

    self.AddIfSetSupported([
      self.NackSetResult(RDMNack.NR_UNSUPPORTED_COMMAND_CLASS),
      self.NackSetResult(RDMNack.NR_DATA_OUT_OF_RANGE),
    ])
    self.SendSet(ROOT_DEVICE, self.pid, ['zz'])


class AllSubDevicesGetLanguage(TestMixins.AllSubDevicesGetMixin,
                               OptionalParameterTestFixture):
  """Send a Get LANGUAGE to ALL_SUB_DEVICES."""
  CATEGORY = TestCategory.SUB_DEVICES
  PID = 'LANGUAGE'


# Software Version Label
# -----------------------------------------------------------------------------
class GetSoftwareVersionLabel(TestMixins.GetRequiredStringMixin,
                              ResponderTestFixture):
  """GET the software version label."""
  CATEGORY = TestCategory.PRODUCT_INFORMATION
  PID = 'SOFTWARE_VERSION_LABEL'
  EXPECTED_FIELDS = ['label']


class GetSoftwareVersionLabelWithData(TestMixins.GetMandatoryPIDWithDataMixin,
                                      ResponderTestFixture):
  """GET the software_version_label with param data."""
  CATEGORY = TestCategory.ERROR_CONDITIONS
  PID = 'SOFTWARE_VERSION_LABEL'


class SetSoftwareVersionLabel(TestMixins.UnsupportedSetMixin,
                              ResponderTestFixture):
  """Attempt to SET the software version label."""
  CATEGORY = TestCategory.ERROR_CONDITIONS
  PID = 'SOFTWARE_VERSION_LABEL'


class SetSoftwareVersionLabelWithData(TestMixins.UnsupportedSetMixin,
                                      ResponderTestFixture):
  """Attempt to SET the software version label with data."""
  CATEGORY = TestCategory.ERROR_CONDITIONS
  PID = 'SOFTWARE_VERSION_LABEL'
  DATA = 'FOO BAR'


class AllSubDevicesGetSoftwareVersionLabel(TestMixins.AllSubDevicesGetMixin,
                                           ResponderTestFixture):
  """Send a Get SOFTWARE_VERSION_LABEL to ALL_SUB_DEVICES."""
  CATEGORY = TestCategory.SUB_DEVICES
  PID = 'SOFTWARE_VERSION_LABEL'


class GetSubDeviceSoftwareVersionLabel(ResponderTestFixture):
  """Check that SOFTWARE_VERSION_LABEL is supported on all sub devices."""
  CATEGORY = TestCategory.SUB_DEVICES
  PID = 'SOFTWARE_VERSION_LABEL'
  REQUIRES = ['sub_device_addresses']

  def Test(self):
    self._sub_devices = self.Property('sub_device_addresses').keys()
    self._sub_devices.reverse()
    self._GetSoftwareVersion()

  def _GetSoftwareVersion(self):
    if not self._sub_devices:
      self.Stop()
      return

    self.AddExpectedResults(self.AckGetResult(action=self._GetSoftwareVersion))
    sub_device = self._sub_devices.pop()
    self.SendGet(sub_device, self.pid)


# Boot Software Version
# -----------------------------------------------------------------------------
class GetBootSoftwareVersion(OptionalParameterTestFixture):
  """GET the boot software version."""
  CATEGORY = TestCategory.PRODUCT_INFORMATION
  PID = 'BOOT_SOFTWARE_VERSION_ID'

  def Test(self):
    self.AddIfGetSupported(self.AckGetResult(field_names=['version']))
    self.SendGet(ROOT_DEVICE, self.pid)


class GetBootSoftwareVersionWithData(TestMixins.GetWithDataMixin,
                                     OptionalParameterTestFixture):
  """GET the boot software version with extra data."""
  CATEGORY = TestCategory.ERROR_CONDITIONS
  PID = 'BOOT_SOFTWARE_VERSION_ID'


class SetBootSoftwareVersion(TestMixins.UnsupportedSetMixin,
                             OptionalParameterTestFixture):
  """Attempt to SET the boot software version."""
  CATEGORY = TestCategory.ERROR_CONDITIONS
  PID = 'BOOT_SOFTWARE_VERSION_ID'


class SetBootSoftwareVersionWithData(TestMixins.UnsupportedSetMixin,
                                     OptionalParameterTestFixture):
  """Attempt to SET the boot software version with data."""
  CATEGORY = TestCategory.ERROR_CONDITIONS
  PID = 'BOOT_SOFTWARE_VERSION_ID'
  DATA = 'FOO BAR'


class AllSubDevicesGetBootSoftwareVersion(TestMixins.AllSubDevicesGetMixin,
                                          OptionalParameterTestFixture):
  """Send a Get BOOT_SOFTWARE_VERSION_ID to ALL_SUB_DEVICES."""
  CATEGORY = TestCategory.SUB_DEVICES
  PID = 'BOOT_SOFTWARE_VERSION_ID'


# Boot Software Version Label
# -----------------------------------------------------------------------------
class GetBootSoftwareLabel(TestMixins.GetStringMixin,
                           OptionalParameterTestFixture):
  """GET the boot software label."""
  CATEGORY = TestCategory.PRODUCT_INFORMATION
  PID = 'BOOT_SOFTWARE_VERSION_LABEL'
  EXPECTED_FIELDS = ['label']


class GetBootSoftwareLabelWithData(TestMixins.GetWithDataMixin,
                                   OptionalParameterTestFixture):
  """GET the boot software label with param data."""
  CATEGORY = TestCategory.ERROR_CONDITIONS
  PID = 'BOOT_SOFTWARE_VERSION_LABEL'


class SetBootSoftwareLabel(TestMixins.UnsupportedSetMixin,
                           OptionalParameterTestFixture):
  """SET the boot software label."""
  CATEGORY = TestCategory.ERROR_CONDITIONS
  PID = 'BOOT_SOFTWARE_VERSION_LABEL'


class SetBootSoftwareLabelWithData(TestMixins.UnsupportedSetMixin,
                                   OptionalParameterTestFixture):
  """SET the boot software label with data."""
  CATEGORY = TestCategory.ERROR_CONDITIONS
  PID = 'BOOT_SOFTWARE_VERSION_LABEL'
  DATA = 'FOO BAR'


class AllSubDevicesGetBootSoftwareVersionLabel(TestMixins.AllSubDevicesGetMixin,
                                               OptionalParameterTestFixture):
  """Send a Get BOOT_SOFTWARE_VERSION_LABEL to ALL_SUB_DEVICES."""
  CATEGORY = TestCategory.SUB_DEVICES
  PID = 'BOOT_SOFTWARE_VERSION_LABEL'


# DMX Personality & DMX Personality Description
# -----------------------------------------------------------------------------
class GetZeroPersonalityDescription(TestMixins.GetZeroUInt8Mixin,
                                    OptionalParameterTestFixture):
  """GET DMX_PERSONALITY_DESCRIPTION for personality 0."""
  PID = 'DMX_PERSONALITY_DESCRIPTION'


class GetOutOfRangePersonalityDescription(TestMixins.GetOutOfRangeByteMixin,
                                          OptionalParameterTestFixture):
  """GET the personality description for the N + 1 personality."""
  PID = 'DMX_PERSONALITY_DESCRIPTION'
  REQUIRES = ['personality_count']


class AllSubDevicesGetPersonalityDescription(TestMixins.AllSubDevicesGetMixin,
                                             OptionalParameterTestFixture):
  """Send a Get DMX_PERSONALITY_DESCRIPTION to ALL_SUB_DEVICES."""
  CATEGORY = TestCategory.SUB_DEVICES
  PID = 'DMX_PERSONALITY_DESCRIPTION'
  DATA = [1]


class GetPersonalityDescription(OptionalParameterTestFixture):
  """GET the personality description for the current personality."""
  CATEGORY = TestCategory.DMX_SETUP
  PID = 'DMX_PERSONALITY_DESCRIPTION'
  REQUIRES = ['current_personality', 'dmx_footprint', 'personality_count']

  def Test(self):
    personality_count = self.Property('personality_count')
    current_personality = self.Property('current_personality')
    if current_personality == 0 and personality_count > 0:
      # It's probably off by one, so fix it
      current_personality = 1

    if personality_count > 0:
      # Cross check against what we got from device info
      self.AddIfGetSupported(self.AckGetResult(field_values={
          'personality': current_personality,
          'slots_required': self.Property('dmx_footprint'),
        }))
      self.SendGet(ROOT_DEVICE, self.pid, [current_personality])
    else:
      self.AddIfGetSupported(self.NackGetResult(RDMNack.NR_DATA_OUT_OF_RANGE))
      self.SendGet(ROOT_DEVICE, self.pid, [1])

  def VerifyResult(self, response, fields):
    if not response.WasAcked():
      return

    if ContainsUnprintable(fields['name']):
      self.AddAdvisory(
          'Name field in %s contains unprintable characters, was %s' %
          (self.PID, fields['name'].encode('string-escape')))


class GetPersonality(OptionalParameterTestFixture):
  """Get the current personality settings."""
  CATEGORY = TestCategory.DMX_SETUP
  PID = 'DMX_PERSONALITY'
  REQUIRES = ['current_personality', 'personality_count']

  def Test(self):
    self.AddIfGetSupported(self.AckGetResult(
      field_names=['current_personality', 'personality_count']))
    self.SendGet(ROOT_DEVICE, self.pid)

  def VerifyResult(self, response, fields):
    if not response.WasAcked():
      return

    current_personality = self.Property('current_personality')
    personality_count = self.Property('personality_count')
    warning_str = ("Personality information in device info doesn't match that "
                   "in dmx_personality")

    if current_personality != fields['current_personality']:
      self.SetFailed('%s: current_personality %d != %d' % (
        warning_str, current_personality, fields['current_personality']))

    if personality_count != fields['personality_count']:
      self.SetFailed('%s: personality_count %d != %d' % (
        warning_str, personality_count, fields['personality_count']))


class GetPersonalityWithData(TestMixins.GetWithDataMixin,
                             OptionalParameterTestFixture):
  """Get DMX_PERSONALITY with invalid data."""
  CATEGORY = TestCategory.ERROR_CONDITIONS
  PID = 'DMX_PERSONALITY'


class GetPersonalityDescriptions(OptionalParameterTestFixture):
  """Get information about all the personalities."""
  CATEGORY = TestCategory.DMX_SETUP
  PID = 'DMX_PERSONALITY_DESCRIPTION'
  REQUIRES = ['personality_count']
  PROVIDES = ['personalities']

  def Test(self):
    self._personalities = []
    self._personality_count = self.Property('personality_count')
    self._current_index = 0
    self._GetPersonality()

  def _GetPersonality(self):
    self._current_index += 1
    if self._current_index > self._personality_count:
      if self._personality_count == 0:
        self.SetNotRun('No personalities declared')
      self.SetProperty('personalities', self._personalities)
      self.Stop()
      return

    if self._current_index >= MAX_PERSONALITY_NUMBER:
      # This should never happen because personality_count is a uint8
      self.SetFailed('Could not find all personalities')
      self.Stop()
      return

    self.AddIfGetSupported(self.AckGetResult(
        field_names=['slots_required', 'name'],
        field_values={'personality': self._current_index},
        action=self._GetPersonality))
    self.SendGet(ROOT_DEVICE, self.pid, [self._current_index])

  def VerifyResult(self, response, fields):
    """Save the personality for other tests to use."""
    if response.WasAcked():
      self._personalities.append(fields)

      if ContainsUnprintable(fields['name']):
        self.AddAdvisory(
            'Name field in %s contains unprintable characters, was %s' %
            (self.PID, fields['name'].encode('string-escape')))


class SetPersonality(OptionalParameterTestFixture):
  """Set the personality."""
  CATEGORY = TestCategory.DMX_SETUP
  PID = 'DMX_PERSONALITY'
  REQUIRES = ['current_personality', 'personalities']

  def Test(self):
    self._personalities = list(self.Property('personalities'))
    self._consumes_slots = False
    for personality in self._personalities:
      if personality['slots_required'] > 0:
        self._consumes_slots = True
        break

    if len(self._personalities) > 0:
      self._CheckPersonality()
      return

    # Check we get a NR_UNKNOWN_PID
    self.AddExpectedResults(self.NackSetResult(RDMNack.NR_UNKNOWN_PID))
    self.new_personality = {'personality': 1}  # can use anything here really
    self.SendSet(ROOT_DEVICE, self.pid, [1])

  def _CheckPersonality(self):
    if not self._personalities:
      # End of the list, we're done
      self.Stop()
      return

    self.AddIfSetSupported(self.AckSetResult(action=self.VerifySet))
    self.SendSet(ROOT_DEVICE,
                 self.pid,
                 [self._personalities[0]['personality']])

  def VerifySet(self):
    self.AddIfGetSupported(
      self.AckGetResult(
        field_values={
          'current_personality': self._personalities[0]['personality'],
        },
        action=self.VerifyDeviceInfo))
    self.SendGet(ROOT_DEVICE, self.pid)

  def VerifyDeviceInfo(self):
    device_info_pid = self.LookupPid('DEVICE_INFO')

    next_action = self.NextPersonality
    if self._personalities[0]['slots_required'] == 0:
      # If this personality has a footprint of 0, verify the start address is
      # 0xffff
      next_action = self.VerifyFootprint0StartAddress

    self.AddExpectedResults(
      AckGetResult(
        device_info_pid.value,
        field_values={
          'current_personality': self._personalities[0]['personality'],
          'dmx_footprint': self._personalities[0]['slots_required'],
        },
        action=next_action))
    self.SendGet(ROOT_DEVICE, device_info_pid)

  def VerifyFootprint0StartAddress(self):
    address_pid = self.LookupPid('DMX_START_ADDRESS')
    expected_results = [
      AckGetResult(
        address_pid.value,
        field_values={'dmx_address': RDM_ZERO_FOOTPRINT_DMX_ADDRESS},
        action=self.NextPersonality),
    ]
    if not self._consumes_slots:
      expected_results.append(
        NackGetResult(address_pid.value,
                      RDMNack.NR_UNKNOWN_PID,
                      action=self.NextPersonality)
      )
    self.AddExpectedResults(expected_results)
    self.SendGet(ROOT_DEVICE, address_pid)

  def NextPersonality(self):
    self._personalities = self._personalities[1:]
    self._CheckPersonality()

  def ResetState(self):
    # Reset back to the old value
    personality = self.Property('current_personality')
    if personality == 0 or personality > 255:
      return

    self.SendSet(ROOT_DEVICE,
                 self.pid,
                 [self.Property('current_personality')])
    self._wrapper.Run()


class SetZeroPersonality(TestMixins.SetZeroUInt8Mixin,
                         OptionalParameterTestFixture):
  """Set DMX_PERSONALITY for personality 0."""
  PID = 'DMX_PERSONALITY'


class SetOutOfRangePersonality(TestMixins.SetOutOfRangeByteMixin,
                               OptionalParameterTestFixture):
  """Set DMX_PERSONALITY to an out-of-range value."""
  PID = 'DMX_PERSONALITY'
  REQUIRES = ['personality_count']
  LABEL = 'personalities'


class SetPersonalityWithExtraData(TestMixins.SetWithDataMixin,
                                  OptionalParameterTestFixture):
  """Send a SET DMX_PERSONALITY command with extra data."""
  CATEGORY = TestCategory.ERROR_CONDITIONS
  PID = 'DMX_PERSONALITY'


class SetPersonalityWithNoData(TestMixins.SetWithNoDataMixin,
                               OptionalParameterTestFixture):
  """Set DMX_PERSONALITY with no data."""
  CATEGORY = TestCategory.ERROR_CONDITIONS
  PID = 'DMX_PERSONALITY'


class AllSubDevicesGetPersonality(TestMixins.AllSubDevicesGetMixin,
                                  OptionalParameterTestFixture):
  """Send a Get DMX_PERSONALITY to ALL_SUB_DEVICES."""
  CATEGORY = TestCategory.SUB_DEVICES
  PID = 'DMX_PERSONALITY'


# DMX Start Address tests
# -----------------------------------------------------------------------------
class GetStartAddress(ResponderTestFixture):
  """GET the DMX start address."""
  CATEGORY = TestCategory.DMX_SETUP
  PID = 'DMX_START_ADDRESS'
  REQUIRES = ['dmx_footprint', 'dmx_start_address']
  PROVIDES = ['dmx_address']

  def Test(self):
    if self.Property('dmx_footprint') > 0:
      results = self.AckGetResult(field_names=['dmx_address'])
    else:
      results = [
        self.AckGetResult(field_values={
            'dmx_address': RDM_ZERO_FOOTPRINT_DMX_ADDRESS}),
        self.NackGetResult(RDMNack.NR_UNKNOWN_PID),
        self.NackGetResult(RDMNack.NR_DATA_OUT_OF_RANGE),
      ]
    self.AddExpectedResults(results)
    self.SendGet(ROOT_DEVICE, self.pid)

  def VerifyResult(self, response, fields):
    if not response.WasAcked():
      self.SetProperty('dmx_address', None)
      return

    if self.Property('dmx_start_address') != fields['dmx_address']:
      self.SetFailed(
          'DMX_START_ADDRESS (%d) doesn\'t match what was in DEVICE_INFO (%d)'
          % (fields['dmx_address'], self.Property('dmx_start_address')))
    self.SetPropertyFromDict(fields, 'dmx_address')


class GetStartAddressWithData(ResponderTestFixture):
  """GET the DMX start address with data."""
  CATEGORY = TestCategory.ERROR_CONDITIONS
  PID = 'DMX_START_ADDRESS'
  REQUIRES = ['dmx_footprint']

  def Test(self):
    if self.Property('dmx_footprint') > 0:
      # If we have a footprint, PID must return something as this PID is
      # required (can't return unsupported)
      results = [
        self.NackGetResult(RDMNack.NR_FORMAT_ERROR),
        self.AckGetResult(
          warning='Get %s with data returned an ack' % self.pid.name)
      ]
    else:
      # If we don't have a footprint, PID may return something, or may return
      # unsupported, as this PID becomes optional
      results = [
        self.NackGetResult(RDMNack.NR_UNKNOWN_PID),
        self.NackGetResult(RDMNack.NR_FORMAT_ERROR),
        self.AckGetResult(
          warning='Get %s with data returned an ack' % self.pid.name),
      ]
    self.AddExpectedResults(results)
    self.SendRawGet(PidStore.ROOT_DEVICE, self.pid, 'foo')


class SetStartAddress(TestMixins.SetStartAddressMixin, ResponderTestFixture):
  """Set the DMX start address."""
  CATEGORY = TestCategory.DMX_SETUP
  PID = 'DMX_START_ADDRESS'
  REQUIRES = ['dmx_footprint', 'dmx_address']
  PROVIDES = ['set_dmx_address_supported']

  def Test(self):
    footprint = self.Property('dmx_footprint')
    current_address = self.Property('dmx_address')
    self.start_address = 1

    if footprint == 0 or current_address == RDM_ZERO_FOOTPRINT_DMX_ADDRESS:
      results = [
        self.NackSetResult(RDMNack.NR_UNKNOWN_PID),
        self.NackSetResult(RDMNack.NR_UNSUPPORTED_COMMAND_CLASS),
        self.NackSetResult(RDMNack.NR_DATA_OUT_OF_RANGE)
      ]
    else:
      self.start_address = self.CalculateNewAddress(current_address, footprint)
      results = self.AckSetResult(action=self.VerifySet)

    self._test_state = self.SET
    self.AddExpectedResults(results)
    self.SendSet(ROOT_DEVICE, self.pid, [self.start_address])

  def VerifyResult(self, response, fields):
    if self._test_state == self.SET:
      self.SetProperty(self.PROVIDES[0], response.WasAcked())


class SetVendorcastStartAddress(TestMixins.SetNonUnicastStartAddressMixin,
                                ResponderTestFixture):
  """SET the dmx start address using the vendorcast address."""
  CATEGORY = TestCategory.DMX_SETUP
  PID = 'DMX_START_ADDRESS'
  REQUIRES = ['dmx_footprint', 'dmx_address', 'set_dmx_address_supported']

  def Uid(self):
    return UID.VendorcastAddress(self._uid.manufacturer_id)


class SetBroadcastStartAddress(TestMixins.SetNonUnicastStartAddressMixin,
                               ResponderTestFixture):
  """SET the dmx start address using the broadcast address."""
  CATEGORY = TestCategory.DMX_SETUP
  PID = 'DMX_START_ADDRESS'
  REQUIRES = ['dmx_footprint', 'dmx_address', 'set_dmx_address_supported']

  def Uid(self):
    return UID.AllDevices()


class SetOutOfRangeStartAddress(ResponderTestFixture):
  """Check that the DMX address can't be set to > 512."""
  CATEGORY = TestCategory.ERROR_CONDITIONS
  PID = 'DMX_START_ADDRESS'
  # We depend on dmx_address to make sure this runs after GetStartAddress
  DEPS = [GetStartAddress]
  REQUIRES = ['dmx_footprint']

  def Test(self):
    if self.Property('dmx_footprint') > 0:
      self.AddExpectedResults(self.NackSetResult(RDMNack.NR_DATA_OUT_OF_RANGE))
    else:
      self.AddExpectedResults([
          self.NackSetResult(RDMNack.NR_UNKNOWN_PID),
          self.NackSetResult(RDMNack.NR_UNSUPPORTED_COMMAND_CLASS),
          self.NackSetResult(RDMNack.NR_DATA_OUT_OF_RANGE)
      ])
    data = struct.pack('!H', MAX_DMX_ADDRESS + 1)
    self.SendRawSet(ROOT_DEVICE, self.pid, data)


class SetZeroStartAddress(ResponderTestFixture):
  """Check the DMX address can't be set to 0."""
  CATEGORY = TestCategory.ERROR_CONDITIONS
  PID = 'DMX_START_ADDRESS'
  # We depend on dmx_address to make sure this runs after GetStartAddress
  DEPS = [GetStartAddress]
  REQUIRES = ['dmx_footprint']

  def Test(self):
    if self.Property('dmx_footprint') > 0:
      self.AddExpectedResults(self.NackSetResult(RDMNack.NR_DATA_OUT_OF_RANGE))
    else:
      self.AddExpectedResults([
          self.NackSetResult(RDMNack.NR_UNKNOWN_PID),
          self.NackSetResult(RDMNack.NR_UNSUPPORTED_COMMAND_CLASS),
          self.NackSetResult(RDMNack.NR_DATA_OUT_OF_RANGE)
      ])
    data = struct.pack('!H', 0)
    self.SendRawSet(ROOT_DEVICE, self.pid, data)


class SetStartAddressWithExtraData(ResponderTestFixture):
  """Send a SET dmx start address with extra data."""
  CATEGORY = TestCategory.ERROR_CONDITIONS
  PID = 'DMX_START_ADDRESS'
  # We depend on dmx_address to make sure this runs after GetStartAddress
  DEPS = [GetStartAddress]
  REQUIRES = ['dmx_footprint']

  def Test(self):
    if self.Property('dmx_footprint') > 0:
      self.AddExpectedResults(self.NackSetResult(RDMNack.NR_FORMAT_ERROR))
    else:
      self.AddExpectedResults([
          self.NackSetResult(RDMNack.NR_UNKNOWN_PID),
          self.NackSetResult(RDMNack.NR_UNSUPPORTED_COMMAND_CLASS),
          self.NackSetResult(RDMNack.NR_FORMAT_ERROR),
      ])
    self.SendRawSet(ROOT_DEVICE, self.pid, 'foo')


class AllSubDevicesGetStartAddress(TestMixins.AllSubDevicesGetMixin,
                                   OptionalParameterTestFixture):
  """Send a Get DMX_START_ADDRESS to ALL_SUB_DEVICES."""
  CATEGORY = TestCategory.SUB_DEVICES
  PID = 'DMX_START_ADDRESS'


# Slot Info
# -----------------------------------------------------------------------------
class GetSlotInfo(OptionalParameterTestFixture):
  """Get SLOT_INFO."""
  CATEGORY = TestCategory.DMX_SETUP
  PID = 'SLOT_INFO'
  PROVIDES = ['defined_slots', 'undefined_definition_slots',
              'undefined_type_sec_slots']

  def Test(self):
    self.AddIfGetSupported(self.AckGetResult())
    self.SendGet(ROOT_DEVICE, self.pid)

  def VerifyResult(self, response, fields):
    if not response.WasAcked():
      self.SetProperty('defined_slots', set())
      self.SetProperty('undefined_definition_slots', [])
      self.SetProperty('undefined_type_sec_slots', [])
      return

    slots = [d['slot_offset'] for d in fields['slots']]
    self.SetProperty('defined_slots', set(slots))
    undefined_definition_slots = []
    undefined_type_sec_slots = []

    for slot in fields['slots']:
      if slot['slot_type'] not in RDMConstants.SLOT_TYPE_TO_NAME:
        self.AddWarning('Unknown slot type %d for slot %d' %
                        (slot['slot_type'], slot['slot_offset']))

      if slot['slot_type'] == RDMConstants.SLOT_TYPES['ST_PRIMARY']:
        # slot_label_id must be valid
        if ((slot['slot_label_id'] not in
             RDMConstants.SLOT_DEFINITION_TO_NAME) and
            (slot['slot_label_id'] < RDM_MANUFACTURER_SD_MIN or
             slot['slot_label_id'] > RDM_MANUFACTURER_SD_MAX)):
          self.AddWarning('Unknown slot id %d for slot %d' %
                          (slot['slot_label_id'], slot['slot_offset']))
        if (slot['slot_label_id'] ==
            RDMConstants.SLOT_DEFINITIONS['SD_UNDEFINED']):
          undefined_definition_slots.append(slot['slot_offset'])
      else:
        # slot_label_id must reference a defined slot
        if slot['slot_label_id'] not in slots:
          self.AddWarning(
              'Slot %d is of type secondary and references an unknown slot %d'
              % (slot['slot_offset'], slot['slot_label_id']))
        if slot['slot_type'] == RDMConstants.SLOT_TYPES['ST_SEC_UNDEFINED']:
          undefined_type_sec_slots.append(slot['slot_offset'])

    self.SetProperty('undefined_definition_slots', undefined_definition_slots)
    self.SetProperty('undefined_type_sec_slots', undefined_type_sec_slots)


class GetSlotInfoWithData(TestMixins.GetWithDataMixin,
                          OptionalParameterTestFixture):
  """Get SLOT_INFO with invalid data."""
  CATEGORY = TestCategory.ERROR_CONDITIONS
  PID = 'SLOT_INFO'


class SetSlotInfo(TestMixins.UnsupportedSetMixin,
                  OptionalParameterTestFixture):
  """Set SLOT_INFO."""
  CATEGORY = TestCategory.ERROR_CONDITIONS
  PID = 'SLOT_INFO'


class AllSubDevicesGetSlotInfo(TestMixins.AllSubDevicesGetMixin,
                               OptionalParameterTestFixture):
  """Send a Get SLOT_INFO to ALL_SUB_DEVICES."""
  CATEGORY = TestCategory.SUB_DEVICES
  PID = 'SLOT_INFO'


# Slot Description
# -----------------------------------------------------------------------------
class GetSlotDescriptions(TestMixins.GetSettingDescriptionsRangeMixin,
                          OptionalParameterTestFixture):
  """Get the slot descriptions for all defined slots."""
  CATEGORY = TestCategory.DMX_SETUP
  PID = 'SLOT_DESCRIPTION'
  REQUIRES = ['dmx_footprint']
  FIRST_INDEX_OFFSET = 0
  EXPECTED_FIELDS = ['slot_number']
  DESCRIPTION_FIELD = 'name'
  ALLOWED_NACKS = [RDMNack.NR_DATA_OUT_OF_RANGE]


class GetSlotDescriptionWithNoData(TestMixins.GetWithNoDataMixin,
                                   OptionalParameterTestFixture):
  """Get the slot description with no slot number specified."""
  CATEGORY = TestCategory.ERROR_CONDITIONS
  PID = 'SLOT_DESCRIPTION'


class GetSlotDescriptionWithExtraData(OptionalParameterTestFixture):
  """Get the slot description with more than 2 bytes of data."""
  CATEGORY = TestCategory.ERROR_CONDITIONS
  PID = 'SLOT_DESCRIPTION'

  def Test(self):
    self.AddIfGetSupported(self.NackGetResult(RDMNack.NR_FORMAT_ERROR))
    self.SendRawGet(ROOT_DEVICE, self.pid, 'foo')


class GetUndefinedSlotDefinitionDescriptions(OptionalParameterTestFixture):
  """Get the slot description for all slots with undefined definition."""
  CATEGORY = TestCategory.DMX_SETUP
  PID = 'SLOT_DESCRIPTION'
  REQUIRES = ['undefined_definition_slots']

  def Test(self):
    self.undef_slots = self.Property('undefined_definition_slots')[:]
    if len(self.undef_slots) == 0:
      self.SetNotRun('No undefined definition slots found')
      return
    self._GetSlotDescription()

  def _GetSlotDescription(self):
    if len(self.undef_slots) == 0:
      self.Stop()
      return

    self.AddExpectedResults([
      self.AckGetResult(action=self._GetSlotDescription),
      self.NackGetResult(RDMNack.NR_UNKNOWN_PID,
                         action=self._GetSlotDescription),
      self.NackGetResult(RDMNack.NR_DATA_OUT_OF_RANGE,
                         action=self._GetSlotDescription)
    ])
    self.current_slot = self.undef_slots.pop()
    self.SendGet(ROOT_DEVICE, self.pid, [self.current_slot])

  def VerifyResult(self, response, fields):
    if not response.WasAcked():
      if response.nack_reason == RDMNack.NR_UNKNOWN_PID:
        self.AddWarning(
            '%s not supported for slot %d with undefined '
            'definition' %
            (self.pid, self.current_slot))
      if response.nack_reason == RDMNack.NR_DATA_OUT_OF_RANGE:
        self.AddWarning(
            'Slot description for slot %d with undefined definition was missing'
            % (self.current_slot))
      return

    if not fields['name']:
      self.AddWarning(
          'Slot description for slot %d with undefined definition was blank' %
          (self.current_slot))
      return


class GetUndefinedSecondarySlotTypeDescriptions(OptionalParameterTestFixture):
  """Get the slot description for all secondary slots with an undefined type."""
  CATEGORY = TestCategory.DMX_SETUP
  PID = 'SLOT_DESCRIPTION'
  REQUIRES = ['undefined_type_sec_slots']

  def Test(self):
    self.undef_sec_slots = self.Property('undefined_type_sec_slots')[:]
    if len(self.undef_sec_slots) == 0:
      self.SetNotRun('No undefined type secondary slots found')
      return
    self._GetSlotDescription()

  def _GetSlotDescription(self):
    if len(self.undef_sec_slots) == 0:
      self.Stop()
      return

    self.AddExpectedResults([
      self.AckGetResult(action=self._GetSlotDescription),
      self.NackGetResult(RDMNack.NR_UNKNOWN_PID,
                         action=self._GetSlotDescription),
      self.NackGetResult(RDMNack.NR_DATA_OUT_OF_RANGE,
                         action=self._GetSlotDescription)
    ])
    self.current_slot = self.undef_sec_slots.pop()
    self.SendGet(ROOT_DEVICE, self.pid, [self.current_slot])

  def VerifyResult(self, response, fields):
    if not response.WasAcked():
      if response.nack_reason == RDMNack.NR_UNKNOWN_PID:
        self.AddAdvisory(
            '%s not supported for secondary slot %d with undefined type' %
            (self.pid, self.current_slot))
      if response.nack_reason == RDMNack.NR_DATA_OUT_OF_RANGE:
        self.AddAdvisory(
            'Slot description for secondary slot %d with undefined type was '
            'missing'
            % (self.current_slot))
      return

    if not fields['name']:
      self.AddAdvisory(
          'Slot description for secondary slot %d with undefined type was '
          'blank' %
          (self.current_slot))
      return


class SetSlotDescription(TestMixins.UnsupportedSetMixin,
                         OptionalParameterTestFixture):
  """Set SLOT_DESCRIPTION."""
  CATEGORY = TestCategory.ERROR_CONDITIONS
  PID = 'SLOT_DESCRIPTION'


class AllSubDevicesGetSlotDescription(TestMixins.AllSubDevicesGetMixin,
                                      OptionalParameterTestFixture):
  """Send a Get SLOT_DESCRIPTION to ALL_SUB_DEVICES."""
  CATEGORY = TestCategory.SUB_DEVICES
  PID = 'SLOT_DESCRIPTION'
  DATA = [1]


# Default Slot Value
# -----------------------------------------------------------------------------
class GetDefaultSlotValues(OptionalParameterTestFixture):
  """Get DEFAULT_SLOT_VALUE."""
  CATEGORY = TestCategory.DMX_SETUP
  PID = 'DEFAULT_SLOT_VALUE'
  REQUIRES = ['defined_slots']

  def Test(self):
    self.AddIfGetSupported(self.AckGetResult())
    self.SendGet(ROOT_DEVICE, self.pid)

  def VerifyResult(self, response, fields):
    if not response.WasAcked():
      return

    defined_slots = self.Property('defined_slots')
    default_slots = set()

    for slot in fields['slot_values']:
      if slot['slot_offset'] not in defined_slots:
        self.AddAdvisory(
          "DEFAULT_SLOT_VALUE contained slot %d, which wasn't in SLOT_INFO" %
          slot['slot_offset'])
      default_slots.add(slot['slot_offset'])

    for slot_offset in defined_slots:
      if slot_offset not in default_slots:
        self.AddAdvisory(
          "SLOT_INFO contained slot %d, which wasn't in DEFAULT_SLOT_VALUE" %
          slot_offset)


class GetDefaultSlotInfoWithData(TestMixins.GetWithDataMixin,
                                 OptionalParameterTestFixture):
  """Get DEFAULT_SLOT_VALUE with invalid data."""
  CATEGORY = TestCategory.ERROR_CONDITIONS
  PID = 'DEFAULT_SLOT_VALUE'


class SetDefaultSlotInfo(TestMixins.UnsupportedSetMixin,
                         OptionalParameterTestFixture):
  """Set DEFAULT_SLOT_VALUE."""
  CATEGORY = TestCategory.ERROR_CONDITIONS
  PID = 'DEFAULT_SLOT_VALUE'


class AllSubDevicesGetDefaultSlotValue(TestMixins.AllSubDevicesGetMixin,
                                       OptionalParameterTestFixture):
  """Send a Get DEFAULT_SLOT_VALUE to ALL_SUB_DEVICES."""
  CATEGORY = TestCategory.SUB_DEVICES
  PID = 'DEFAULT_SLOT_VALUE'
  DATA = [1]


# Sensor Consistency Checks
# -----------------------------------------------------------------------------
class CheckSensorConsistency(ResponderTestFixture):
  """Check that sensor support is consistent."""
  CATEGORY = TestCategory.SENSORS
  REQUIRES = ['sensor_count', 'sensor_recording_supported',
              'supported_parameters']

  def IsSupported(self, pid):
    return pid.value in self.Property('supported_parameters')

  def CheckConsistency(self, pid_name, check_for_support=True):
    pid = self.LookupPid(pid_name)
    if (check_for_support and
        (not self.IsSupported(pid)) and
        self.Property('sensor_count')) > 0:
      self.AddAdvisory('%s not supported but sensor count was  > 0' % pid)
    if self.IsSupported(pid) and self.Property('sensor_count') == 0:
      self.AddAdvisory('%s supported but sensor count was 0' % pid)

  def Test(self):
    self.CheckConsistency('SENSOR_DEFINITION')
    self.CheckConsistency('SENSOR_VALUE')
    self.CheckConsistency('RECORD_SENSORS',
                          self.Property('sensor_recording_supported'))
    self.SetPassed()
    self.Stop()


# Sensor Definition
# -----------------------------------------------------------------------------
class GetSensorDefinition(OptionalParameterTestFixture):
  """Fetch all the sensor definitions."""
  CATEGORY = TestCategory.SENSORS
  PID = 'SENSOR_DEFINITION'
  REQUIRES = ['sensor_count']
  PROVIDES = ['sensor_definitions', 'sensor_recording_supported']
  MAX_SENSOR_INDEX = 0xfe
  RECORDED_VALUE_MASK = 0x01

  PREDICATE_DICT = {
      '==': operator.eq,
      '<': operator.lt,
      '>': operator.gt,
  }

  def Test(self):
    # Default to false
    self._sensors = {}  # Stores the discovered sensors
    self._current_index = -1  # The current sensor we're trying to query
    self._sensor_holes = []  # Indices of sensors that are missing

    self._CheckForSensor()

  def _MissingSensorWarning(self):
    max_sensor = max(self._sensors.keys())
    missing_sensors = [i for i in self._sensor_holes if i < max_sensor]
    if missing_sensors:
      self.AddWarning('Sensors missing in positions %s' % missing_sensors)

  def _CheckForSensor(self):
    if self.PidSupported():
      # If this PID is supported we attempt to locate all sensors
      if self._current_index == self.MAX_SENSOR_INDEX:
        if len(self._sensors) < self.Property('sensor_count'):
          self.AddWarning('Only found %d/%d sensors' %
                          (len(self._sensors), self.Property('sensor_count')))
        elif len(self._sensors) > self.Property('sensor_count'):
          self.AddWarning('Found too many %d/%d sensors' %
                          (len(self._sensors), self.Property('sensor_count')))

        self.SetProperty('sensor_definitions', self._sensors)

        supports_recording = False
        for sensor_def in self._sensors.itervalues():
          supports_recording |= (
              sensor_def['supports_recording'] & self.RECORDED_VALUE_MASK)
        self.SetProperty('sensor_recording_supported', supports_recording)

        self._MissingSensorWarning()
        self.Stop()
        return

      # For each message we should either see a NR_DATA_OUT_OF_RANGE or an ack
      self.AddExpectedResults([
        self.NackGetResult(RDMNack.NR_DATA_OUT_OF_RANGE,
                           action=self._AddToHoles),
        self.AckGetResult(action=self._CheckForSensor)
      ])
    else:
      # Not supported, just check we get a NR_UNKNOWN_PID
      self.AddExpectedResults(self.NackGetResult(RDMNack.NR_UNKNOWN_PID))
      self.SetProperty('sensor_definitions', {})

    self._current_index += 1
    self.SendGet(ROOT_DEVICE, self.pid, [self._current_index])

  def _AddToHoles(self):
    self._sensor_holes.append(self._current_index)
    self._CheckForSensor()

  def VerifyResult(self, response, fields):
    if not response.WasAcked():
      return

    sensor_number = fields['sensor_number']
    if self._current_index != sensor_number:
      self.AddWarning(
          'Requested sensor %d, message returned sensor %d' %
          (self._current_index, fields['sensor_number']))
      return

    self._sensors[self._current_index] = fields

    # Perform sanity checks on the sensor infomation
    if fields['type'] not in RDMConstants.SENSOR_TYPE_TO_NAME:
      if fields['type'] >= 0x80:
        self.AddAdvisory('Using a manufacturer specific type %d for sensor %d,'
                         ' is there no suitable defined type?' %
                         (fields['type'], sensor_number))
      else:
        self.AddWarning('Unknown type %d for sensor %d' %
                        (fields['type'], sensor_number))

    if fields['unit'] not in RDMConstants.UNIT_TO_NAME:
      if fields['unit'] >= 0x80:
        self.AddAdvisory('Using a manufacturer specific unit %d for sensor %d,'
                         ' is there no suitable defined unit?' %
                         (fields['unit'], sensor_number))
      else:
        self.AddWarning('Unknown unit %d for sensor %d' %
                        (fields['unit'], sensor_number))

    if fields['prefix'] not in RDMConstants.PREFIX_TO_NAME:
      self.AddWarning('Unknown prefix %d for sensor %d' %
                      (fields['prefix'], sensor_number))

    self.CheckCondition(sensor_number, fields, 'range_min', '>', 'range_max')
    self.CheckCondition(sensor_number, fields, 'range_min', '==', 'range_max')

    self.CheckCondition(sensor_number, fields, 'normal_min', '>', 'normal_max')
    self.CheckCondition(sensor_number, fields, 'normal_min', '==',
                        'normal_max')

    self.CheckCondition(sensor_number, fields, 'normal_min', '<', 'range_min')
    self.CheckCondition(sensor_number, fields, 'normal_max', '>', 'range_max')

    if fields['supports_recording'] & 0xfc:
      self.AddWarning('bits 7-2 in the recorded message support fields are set'
                      ' for sensor %d' % sensor_number)

    if ContainsUnprintable(fields['name']):
      self.AddAdvisory(
          'Name field in sensor definition for sensor %d  contains unprintable'
          ' characters, was %s' % (self._current_index,
                                   fields['name'].encode('string-escape')))

  def CheckCondition(self, sensor_number, fields, lhs, predicate_str, rhs):
    """Check for a condition and add a warning if it isn't true."""
    predicate = self.PREDICATE_DICT[predicate_str]
    if predicate(fields[lhs], fields[rhs]):
      self.AddAdvisory(
          'Sensor %d, %s (%d) %s %s (%d)' %
          (sensor_number, lhs, fields[lhs], predicate_str, rhs, fields[rhs]))


class GetSensorDefinitionWithNoData(TestMixins.GetWithNoDataMixin,
                                    OptionalParameterTestFixture):
  """Get the sensor definition with no data."""
  CATEGORY = TestCategory.ERROR_CONDITIONS
  PID = 'SENSOR_DEFINITION'


class GetSensorDefinitionWithExtraData(OptionalParameterTestFixture):
  """Get the sensor definition with more than 1 byte of data."""
  CATEGORY = TestCategory.ERROR_CONDITIONS
  PID = 'SENSOR_DEFINITION'

  def Test(self):
    self.AddIfGetSupported(self.NackGetResult(RDMNack.NR_FORMAT_ERROR))
    self.SendRawGet(ROOT_DEVICE, self.pid, 'foo')


class GetInvalidSensorDefinition(OptionalParameterTestFixture):
  """Get the sensor definition with the all sensor value (0xff)."""
  CATEGORY = TestCategory.ERROR_CONDITIONS
  PID = 'SENSOR_DEFINITION'

  def Test(self):
    self.AddIfGetSupported(self.NackGetResult(RDMNack.NR_DATA_OUT_OF_RANGE))
    data = struct.pack('!B', 0xff)
    self.SendRawGet(ROOT_DEVICE, self.pid, data)


class SetSensorDefinition(TestMixins.UnsupportedSetMixin,
                          OptionalParameterTestFixture):
  """SET the sensor definition."""
  CATEGORY = TestCategory.ERROR_CONDITIONS
  PID = 'SENSOR_DEFINITION'


class AllSubDevicesGetSensorDefinition(TestMixins.AllSubDevicesGetMixin,
                                       OptionalParameterTestFixture):
  """Send a Get SENSOR_DEFINITION to ALL_SUB_DEVICES."""
  CATEGORY = TestCategory.SUB_DEVICES
  PID = 'SENSOR_DEFINITION'
  DATA = [1]


# Sensor Value
# -----------------------------------------------------------------------------
class GetSensorValues(OptionalParameterTestFixture):
  """Get values for all defined sensors."""
  CATEGORY = TestCategory.SENSORS
  PID = 'SENSOR_VALUE'
  REQUIRES = ['sensor_definitions']
  PROVIDES = ['sensor_values']

  HIGHEST_LOWEST_MASK = 0x02
  RECORDED_VALUE_MASK = 0x01

  def Test(self):
    # The head of the list is the current sensor we're querying
    self._sensors = self.Property('sensor_definitions').values()
    self._sensor_values = []

    if self._sensors:
      # Loop and get all values
      self._GetSensorValue()
    else:
      # No sensors found, make sure we get a NR_DATA_OUT_OF_RANGE
      self.AddIfGetSupported(self.NackGetResult(RDMNack.NR_DATA_OUT_OF_RANGE))
      self.SendGet(ROOT_DEVICE, self.pid, [0])

  def _GetSensorValue(self):
    if not self._sensors:
      # Finished
      self.SetProperty('sensor_values', self._sensor_values)
      self.Stop()
      return

    sensor_index = self._sensors[0]['sensor_number']
    self.AddExpectedResults([
      self.AckGetResult(action=self._GetNextSensor),
      self.NackGetResult(
        RDMNack.NR_HARDWARE_FAULT,
        advisory="Sensor %d NACK'ed GET SENSOR_VALUE with NR_HARDWARE_FAULT" %
                 sensor_index,
        action=self._GetNextSensor)
    ])
    self.SendGet(ROOT_DEVICE, self.pid, [sensor_index])

  def _GetNextSensor(self):
    self._sensors.pop(0)
    self._GetSensorValue()

  def VerifyResult(self, response, fields):
    if not response.WasAcked():
      return

    sensor_def = self._sensors[0]
    sensor_number = fields['sensor_number']
    if sensor_def['sensor_number'] != sensor_number:
      self.AddWarning(
          'Requested sensor value for %d, message returned sensor %d' %
          (sensor_def['sensor_number'], fields['sensor_number']))
      return

    self._sensor_values.append(fields)
    range_min = sensor_def['range_min']
    range_max = sensor_def['range_max']

    # Perform sanity checks on the sensor infomation
    self._CheckValueWithinRange(sensor_number, fields, 'present_value',
                                range_min, range_max)

    if sensor_def['supports_recording'] & self.HIGHEST_LOWEST_MASK:
      self._CheckValueWithinRange(sensor_number, fields, 'lowest',
                                  range_min, range_max)
      self._CheckValueWithinRange(sensor_number, fields, 'highest',
                                  range_min, range_max)
    else:
      self._CheckForZeroField(sensor_number, fields, 'lowest')
      self._CheckForZeroField(sensor_number, fields, 'highest')

    if sensor_def['supports_recording'] & self.RECORDED_VALUE_MASK:
      self._CheckValueWithinRange(sensor_number, fields, 'recorded',
                                  range_min, range_max)
    else:
      self._CheckForZeroField(sensor_number, fields, 'recorded')

  def _CheckValueWithinRange(self, sensor_number, fields, name, min, max):
    if fields[name] < min or fields[name] > max:
      self.AddWarning(
        '%s for sensor %d not within range %d - %d, was %d' %
        (name, sensor_number, min, max, fields[name]))

  def _CheckForZeroField(self, sensor_number, fields, name):
    if fields[name]:
      self.AddWarning(
        '%s value for sensor %d non-0, but support not declared, was %d' %
        (name, sensor_number, fields[name]))


class GetUndefinedSensorValues(OptionalParameterTestFixture):
  """Attempt to get sensor values for all sensors that weren't defined."""
  CATEGORY = TestCategory.ERROR_CONDITIONS
  PID = 'SENSOR_VALUE'
  REQUIRES = ['sensor_definitions']

  def Test(self):
    sensors = self.Property('sensor_definitions')
    self._missing_sensors = []
    for i in xrange(0, 0xff):
      if i not in sensors:
        self._missing_sensors.append(i)

    if self._missing_sensors:
      # Loop and get all values
      self._GetSensorValue()
    else:
      self.SetNotRun('All sensors declared')
      return

  def _GetSensorValue(self):
    if not self._missing_sensors:
      self.Stop()
      return

    self.AddIfGetSupported(
        self.NackGetResult(RDMNack.NR_DATA_OUT_OF_RANGE,
                           action=self._GetSensorValue))
    self.SendGet(ROOT_DEVICE, self.pid, [self._missing_sensors.pop(0)])


class GetInvalidSensorValue(OptionalParameterTestFixture):
  """Get the sensor value with the all sensor value (0xff)."""
  CATEGORY = TestCategory.ERROR_CONDITIONS
  PID = 'SENSOR_VALUE'

  def Test(self):
    self.AddIfGetSupported(self.NackGetResult(RDMNack.NR_DATA_OUT_OF_RANGE))
    data = struct.pack('!B', 0xff)
    self.SendRawGet(ROOT_DEVICE, self.pid, data)


class GetSensorValueWithNoData(TestMixins.GetWithNoDataMixin,
                               OptionalParameterTestFixture):
  """GET sensor value without any sensor number."""
  CATEGORY = TestCategory.ERROR_CONDITIONS
  PID = 'SENSOR_VALUE'


class ResetSensorValue(OptionalParameterTestFixture):
  """Reset sensor values for all defined sensors."""
  CATEGORY = TestCategory.SENSORS
  PID = 'SENSOR_VALUE'
  REQUIRES = ['sensor_definitions']

  def Test(self):
    # The head of the list is the current sensor we're querying
    self._sensors = self.Property('sensor_definitions').values()
    self._sensor_values = []

    if self._sensors:
      # Loop and get all values
      self._ResetSensor()
    else:
      # No sensors found, make sure we get a NR_DATA_OUT_OF_RANGE
      self.AddIfSetSupported([
          self.NackSetResult(RDMNack.NR_DATA_OUT_OF_RANGE),
          self.NackSetResult(RDMNack.NR_UNSUPPORTED_COMMAND_CLASS),
      ])
      self.SendSet(ROOT_DEVICE, self.pid, [0])

  def _ResetSensor(self):
    if not self._sensors:
      # Finished
      self.Stop()
      return

    sensor_index = self._sensors[0]['sensor_number']
    self.AddExpectedResults([
        self.AckSetResult(action=self._ResetNextSensor),
        self.NackSetResult(RDMNack.NR_UNSUPPORTED_COMMAND_CLASS,
                           action=self._ResetNextSensor),
        self.NackSetResult(
          RDMNack.NR_HARDWARE_FAULT,
          advisory="Sensor %d NACK'ed Set SENSOR_VALUE with NR_HARDWARE_FAULT" %
                   sensor_index,
          action=self._ResetNextSensor)
    ])
    self.SendSet(ROOT_DEVICE, self.pid, [sensor_index])

  def _ResetNextSensor(self):
    self._sensors.pop(0)
    self._ResetSensor()

  def VerifyResult(self, response, fields):
    # It's not clear at all what to expect in this case.
    # See http://www.rdmprotocol.org/showthread.php?p=2160
    # TODO(simonn, E1.20 task group): figure this out
    pass


class ResetAllSensorValues(OptionalParameterTestFixture):
  """Set SENSOR_VALUE with sensor number set to 0xff."""
  CATEGORY = TestCategory.SENSORS
  PID = 'SENSOR_VALUE'
  REQUIRES = ['sensor_definitions']

  RECORDED_VALUE_MASK = 0x01
  ALL_SENSORS = 0xff

  def Test(self):
    supports_recording = False
    for sensor_def in self.Property('sensor_definitions').values():
      supports_recording |= (
          sensor_def['supports_recording'] & self.RECORDED_VALUE_MASK)

    # Some devices don't have set
    results = [self.NackSetResult(RDMNack.NR_UNSUPPORTED_COMMAND_CLASS)]
    if supports_recording:
      results = [
        self.AckSetResult(),
        self.NackSetResult(
            RDMNack.NR_UNSUPPORTED_COMMAND_CLASS,
            warning="One or more recorded sensors found but Set SENSOR_VALUE "
                    "wasn't supported")
      ]
    else:
      results = [
        self.AckSetResult(),
        self.NackSetResult(RDMNack.NR_UNSUPPORTED_COMMAND_CLASS)
      ]
    self.AddIfSetSupported(results)
    self.SendSet(ROOT_DEVICE, self.pid, [self.ALL_SENSORS])


class ResetUndefinedSensorValues(TestMixins.SetUndefinedSensorValues,
                                 OptionalParameterTestFixture):
  """Attempt to reset sensor values for all sensors that weren't defined."""
  CATEGORY = TestCategory.ERROR_CONDITIONS
  PID = 'SENSOR_VALUE'
  REQUIRES = ['sensor_definitions']


class ResetSensorValueWithNoData(OptionalParameterTestFixture):
  """SET sensor value without any sensor number."""
  CATEGORY = TestCategory.ERROR_CONDITIONS
  PID = 'SENSOR_VALUE'

  def Test(self):
    self.AddIfSetSupported([
        self.NackSetResult(RDMNack.NR_FORMAT_ERROR),
        self.NackSetResult(RDMNack.NR_UNSUPPORTED_COMMAND_CLASS),
    ])
    self.SendRawSet(ROOT_DEVICE, self.pid, '')


class AllSubDevicesGetSensorValue(TestMixins.AllSubDevicesGetMixin,
                                  OptionalParameterTestFixture):
  """Send a Get SENSOR_VALUE to ALL_SUB_DEVICES."""
  CATEGORY = TestCategory.SUB_DEVICES
  PID = 'SENSOR_VALUE'
  DATA = [1]


# Record Sensors
# -----------------------------------------------------------------------------
class GetRecordSensors(TestMixins.UnsupportedGetMixin,
                       OptionalParameterTestFixture):
  """GET record sensors."""
  CATEGORY = TestCategory.SENSORS
  PID = 'RECORD_SENSORS'


class RecordSensorValues(OptionalParameterTestFixture):
  """Record values for all defined sensors."""
  CATEGORY = TestCategory.SENSORS
  PID = 'RECORD_SENSORS'
  REQUIRES = ['sensor_definitions']

  RECORDED_VALUE_MASK = 0x01

  def Test(self):
    # The head of the list is the current sensor we're querying
    self._sensors = self.Property('sensor_definitions').values()
    self._sensor_values = []

    if self._sensors:
      # Loop and get all values
      self._RecordSensor()
    else:
      # No sensors found, make sure we get a NR_DATA_OUT_OF_RANGE
      self.AddIfSetSupported(self.NackSetResult(RDMNack.NR_DATA_OUT_OF_RANGE))
      self.SendSet(ROOT_DEVICE, self.pid, [0])

  def _RecordSensor(self):
    if not self._sensors:
      # Finished
      self.Stop()
      return

    sensor_def = self._sensors[0]
    if sensor_def['supports_recording'] & self.RECORDED_VALUE_MASK:
      self.AddExpectedResults(self.AckSetResult(action=self._RecordNextSensor))
    else:
      message = ("Sensor %d ack'ed RECORD_SENSOR but recorded support was not "
                 "declared" % sensor_def['sensor_number'])
      self.AddIfSetSupported([
          self.NackSetResult(RDMNack.NR_DATA_OUT_OF_RANGE,
                             action=self._RecordNextSensor),
          self.AckSetResult(action=self._RecordNextSensor,
                            advisory=message),

      ])
    self.SendSet(ROOT_DEVICE, self.pid, [self._sensors[0]['sensor_number']])

  def _RecordNextSensor(self):
    self._sensors.pop(0)
    self._RecordSensor()


class RecordAllSensorValues(OptionalParameterTestFixture):
  """Set RECORD_SENSORS with sensor number set to 0xff."""
  CATEGORY = TestCategory.SENSORS
  PID = 'RECORD_SENSORS'
  REQUIRES = ['sensor_recording_supported']

  ALL_SENSORS = 0xff

  def Test(self):
    if self.Property('sensor_recording_supported'):
      self.AddIfSetSupported(self.AckSetResult())
    else:
      self.AddIfSetSupported(self.NackSetResult(RDMNack.NR_DATA_OUT_OF_RANGE))
    self.SendSet(ROOT_DEVICE, self.pid, [self.ALL_SENSORS])


class RecordUndefinedSensorValues(TestMixins.SetUndefinedSensorValues,
                                  OptionalParameterTestFixture):
  """Attempt to reset sensor values for all sensors that weren't defined."""
  CATEGORY = TestCategory.ERROR_CONDITIONS
  PID = 'RECORD_SENSORS'
  REQUIRES = ['sensor_definitions']


class RecordSensorValueWithNoData(TestMixins.SetWithNoDataMixin,
                                  OptionalParameterTestFixture):
  """SET record sensors without any sensor number."""
  CATEGORY = TestCategory.ERROR_CONDITIONS
  PID = 'RECORD_SENSORS'


# Device Hours
# -----------------------------------------------------------------------------
class GetDeviceHours(TestMixins.GetMixin, OptionalParameterTestFixture):
  """GET the device hours."""
  CATEGORY = TestCategory.POWER_LAMP_SETTINGS
  PID = 'DEVICE_HOURS'
  EXPECTED_FIELDS = ['hours']
  PROVIDES = ['device_hours']


class GetDeviceHoursWithData(TestMixins.GetWithDataMixin,
                             OptionalParameterTestFixture):
  """GET the device hours with extra data."""
  CATEGORY = TestCategory.ERROR_CONDITIONS
  PID = 'DEVICE_HOURS'


class SetDeviceHours(TestMixins.SetUInt32Mixin,
                     OptionalParameterTestFixture):
  """Attempt to SET the device hours."""
  CATEGORY = TestCategory.POWER_LAMP_SETTINGS
  PID = 'DEVICE_HOURS'
  EXPECTED_FIELDS = ['hours']
  PROVIDES = ['set_device_hours_supported']
  REQUIRES = ['device_hours']

  def OldValue(self):
    return self.Property('device_hours')

  def VerifyResult(self, response, fields):
    if response.command_class == PidStore.RDM_SET:
      set_supported = (
          response.WasAcked() or
          response.nack_reason != RDMNack.NR_UNSUPPORTED_COMMAND_CLASS)
      self.SetProperty('set_device_hours_supported', set_supported)


class SetDeviceHoursWithNoData(OptionalParameterTestFixture):
  """Set the device hours with no param data."""
  CATEGORY = TestCategory.ERROR_CONDITIONS
  PID = 'DEVICE_HOURS'
  REQUIRES = ['set_device_hours_supported']

  def Test(self):
    if self.Property('set_device_hours_supported'):
      expected_result = RDMNack.NR_FORMAT_ERROR
    else:
      expected_result = RDMNack.NR_UNSUPPORTED_COMMAND_CLASS
    self.AddIfSetSupported(self.NackSetResult(expected_result))
    self.SendRawSet(ROOT_DEVICE, self.pid, '')


class AllSubDevicesGetDeviceHours(TestMixins.AllSubDevicesGetMixin,
                                  OptionalParameterTestFixture):
  """Send a Get DEVICE_HOURS to ALL_SUB_DEVICES."""
  CATEGORY = TestCategory.SUB_DEVICES
  PID = 'DEVICE_HOURS'


# Lamp Hours
# -----------------------------------------------------------------------------
class GetLampHours(TestMixins.GetMixin, OptionalParameterTestFixture):
  """GET the device hours."""
  CATEGORY = TestCategory.POWER_LAMP_SETTINGS
  PID = 'LAMP_HOURS'
  EXPECTED_FIELDS = ['hours']
  PROVIDES = ['lamp_hours']


class GetLampHoursWithData(TestMixins.GetWithDataMixin,
                           OptionalParameterTestFixture):
  """GET the device hours with extra data."""
  CATEGORY = TestCategory.ERROR_CONDITIONS
  PID = 'LAMP_HOURS'


class SetLampHours(TestMixins.SetUInt32Mixin,
                   OptionalParameterTestFixture):
  """Attempt to SET the device hours."""
  CATEGORY = TestCategory.POWER_LAMP_SETTINGS
  PID = 'LAMP_HOURS'
  EXPECTED_FIELDS = ['hours']
  PROVIDES = ['set_lamp_hours_supported']
  REQUIRES = ['lamp_hours']

  def OldValue(self):
    return self.Property('lamp_hours')

  def VerifyResult(self, response, fields):
    if response.command_class == PidStore.RDM_SET:
      set_supported = (
          response.WasAcked() or
          response.nack_reason != RDMNack.NR_UNSUPPORTED_COMMAND_CLASS)
      self.SetProperty('set_lamp_hours_supported', set_supported)


class SetLampHoursWithNoData(OptionalParameterTestFixture):
  """Set the device hours with no param data."""
  CATEGORY = TestCategory.ERROR_CONDITIONS
  PID = 'LAMP_HOURS'
  REQUIRES = ['set_lamp_hours_supported']

  def Test(self):
    if self.Property('set_lamp_hours_supported'):
      expected_result = RDMNack.NR_FORMAT_ERROR
    else:
      expected_result = RDMNack.NR_UNSUPPORTED_COMMAND_CLASS
    self.AddIfSetSupported(self.NackSetResult(expected_result))
    self.SendRawSet(ROOT_DEVICE, self.pid, '')


class AllSubDevicesGetLampHours(TestMixins.AllSubDevicesGetMixin,
                                OptionalParameterTestFixture):
  """Send a Get LAMP_HOURS to ALL_SUB_DEVICES."""
  CATEGORY = TestCategory.SUB_DEVICES
  PID = 'LAMP_HOURS'


# Lamp Strikes
# -----------------------------------------------------------------------------
class GetLampStrikes(TestMixins.GetMixin, OptionalParameterTestFixture):
  """GET the lamp strikes."""
  CATEGORY = TestCategory.POWER_LAMP_SETTINGS
  PID = 'LAMP_STRIKES'
  EXPECTED_FIELDS = ['strikes']
  PROVIDES = ['lamp_strikes']


class GetLampStrikesWithData(TestMixins.GetWithDataMixin,
                             OptionalParameterTestFixture):
  """GET the lamp strikes with extra data."""
  CATEGORY = TestCategory.ERROR_CONDITIONS
  PID = 'LAMP_STRIKES'


class SetLampStrikes(TestMixins.SetUInt32Mixin, OptionalParameterTestFixture):
  """Attempt to SET the lamp strikes."""
  CATEGORY = TestCategory.POWER_LAMP_SETTINGS
  PID = 'LAMP_STRIKES'
  EXPECTED_FIELDS = ['strikes']
  PROVIDES = ['set_lamp_strikes_supported']
  REQUIRES = ['lamp_strikes']

  def OldValue(self):
    return self.Property('lamp_strikes')

  def VerifyResult(self, response, fields):
    if response.command_class == PidStore.RDM_SET:
      set_supported = (
          response.WasAcked() or
          response.nack_reason != RDMNack.NR_UNSUPPORTED_COMMAND_CLASS)
      self.SetProperty('set_lamp_strikes_supported', set_supported)


class SetLampStrikesWithNoData(OptionalParameterTestFixture):
  """Set the lamp strikes with no param data."""
  CATEGORY = TestCategory.ERROR_CONDITIONS
  PID = 'LAMP_STRIKES'
  REQUIRES = ['set_lamp_strikes_supported']

  def Test(self):
    if self.Property('set_lamp_strikes_supported'):
      expected_result = RDMNack.NR_FORMAT_ERROR
    else:
      expected_result = RDMNack.NR_UNSUPPORTED_COMMAND_CLASS
    self.AddIfSetSupported(self.NackSetResult(expected_result))
    self.SendRawSet(ROOT_DEVICE, self.pid, '')


class AllSubDevicesGetLampStrikes(TestMixins.AllSubDevicesGetMixin,
                                  OptionalParameterTestFixture):
  """Send a Get LAMP_STRIKES to ALL_SUB_DEVICES."""
  CATEGORY = TestCategory.SUB_DEVICES
  PID = 'LAMP_STRIKES'


# Lamp State
# -----------------------------------------------------------------------------
class GetLampState(TestMixins.GetMixin, OptionalParameterTestFixture):
  """GET the lamp state."""
  CATEGORY = TestCategory.POWER_LAMP_SETTINGS
  PID = 'LAMP_STATE'
  EXPECTED_FIELDS = ['state']
  PROVIDES = ['lamp_state']


class GetLampStateWithData(TestMixins.GetWithDataMixin,
                           OptionalParameterTestFixture):
  """GET the lamp state with extra data."""
  CATEGORY = TestCategory.ERROR_CONDITIONS
  PID = 'LAMP_STATE'


class SetLampState(TestMixins.SetBoolMixin, OptionalParameterTestFixture):
  """Attempt to SET the lamp state."""
  CATEGORY = TestCategory.POWER_LAMP_SETTINGS
  PID = 'LAMP_STATE'
  EXPECTED_FIELDS = ['state']
  REQUIRES = ['lamp_state']

  def OldValue(self):
    # We use a bool here so we toggle between off and on
    # Some responders may not support standby & strike
    return bool(self.Property('lamp_state'))


class SetLampStateWithNoData(TestMixins.SetWithNoDataMixin,
                               OptionalParameterTestFixture):
  """Set the device state with no param data."""
  CATEGORY = TestCategory.ERROR_CONDITIONS
  PID = 'LAMP_STATE'


class AllSubDevicesGetLampState(TestMixins.AllSubDevicesGetMixin,
                                OptionalParameterTestFixture):
  """Send a Get LAMP_STATE to ALL_SUB_DEVICES."""
  CATEGORY = TestCategory.SUB_DEVICES
  PID = 'LAMP_STATE'


# Lamp On Mode
# -----------------------------------------------------------------------------
class GetLampOnMode(TestMixins.GetMixin, OptionalParameterTestFixture):
  """GET the lamp on mode."""
  CATEGORY = TestCategory.POWER_LAMP_SETTINGS
  PID = 'LAMP_ON_MODE'
  EXPECTED_FIELDS = ['mode']
  PROVIDES = ['lamp_on_mode']


class GetLampOnModeWithData(TestMixins.GetWithDataMixin,
                            OptionalParameterTestFixture):
  """GET the lamp on mode with extra data."""
  CATEGORY = TestCategory.ERROR_CONDITIONS
  PID = 'LAMP_ON_MODE'


class SetLampOnMode(TestMixins.SetMixin, OptionalParameterTestFixture):
  """Attempt to SET the lamp on mode."""
  CATEGORY = TestCategory.POWER_LAMP_SETTINGS
  PID = 'LAMP_ON_MODE'
  EXPECTED_FIELDS = ['mode']
  REQUIRES = ['lamp_on_mode']
  ALLOWED_MODES = [0, 1, 2]
  ALL_MODES = ALLOWED_MODES + [3] + range(0x80, 0xe0)

  def OldValue(self):
    old = self.Property('lamp_on_mode')
    if old in self.ALL_MODES:
      return old
    return self.ALL_MODES[0]

  def NewValue(self):
    old_value = self.OldValue()
    try:
      self.ALLOWED_MODES.index(old_value)
    except ValueError:
      return self.ALLOWED_MODES[0]
    return self.ALLOWED_MODES[(old_value + 1) % len(self.ALLOWED_MODES)]


class SetLampOnModeWithNoData(TestMixins.SetWithNoDataMixin,
                              OptionalParameterTestFixture):
  """Set the device on mode with no param data."""
  CATEGORY = TestCategory.ERROR_CONDITIONS
  PID = 'LAMP_ON_MODE'


class AllSubDevicesGetLampOnMode(TestMixins.AllSubDevicesGetMixin,
                                 OptionalParameterTestFixture):
  """Send a Get LAMP_ON_MODE to ALL_SUB_DEVICES."""
  CATEGORY = TestCategory.SUB_DEVICES
  PID = 'LAMP_ON_MODE'


# Device Hours
# -----------------------------------------------------------------------------
class GetDevicePowerCycles(TestMixins.GetMixin, OptionalParameterTestFixture):
  """GET the device power_cycles."""
  CATEGORY = TestCategory.POWER_LAMP_SETTINGS
  PID = 'DEVICE_POWER_CYCLES'
  EXPECTED_FIELDS = ['power_cycles']
  PROVIDES = ['power_cycles']


class GetDevicePowerCyclesWithData(TestMixins.GetWithDataMixin,
                                   OptionalParameterTestFixture):
  """GET the device power_cycles with extra data."""
  CATEGORY = TestCategory.ERROR_CONDITIONS
  PID = 'DEVICE_POWER_CYCLES'


class ResetDevicePowerCycles(TestMixins.SetUInt32Mixin,
                             OptionalParameterTestFixture):
  """Attempt to SET the device power_cycles to zero."""
  CATEGORY = TestCategory.POWER_LAMP_SETTINGS
  PID = 'DEVICE_POWER_CYCLES'
  EXPECTED_FIELDS = ['power_cycles']
  REQUIRES = ['power_cycles']
  PROVIDES = ['set_device_power_cycles_supported']

  def OldValue(self):
    return self.Property('power_cycles')

  def NewValue(self):
    return 0

  def VerifyResult(self, response, fields):
    if response.command_class == PidStore.RDM_SET:
      set_supported = (
          response.WasAcked() or
          response.nack_reason != RDMNack.NR_UNSUPPORTED_COMMAND_CLASS)
      self.SetProperty('set_device_power_cycles_supported', set_supported)


class SetDevicePowerCycles(TestMixins.SetUInt32Mixin,
                           OptionalParameterTestFixture):
  """Attempt to SET the device power_cycles."""
  CATEGORY = TestCategory.POWER_LAMP_SETTINGS
  PID = 'DEVICE_POWER_CYCLES'
  EXPECTED_FIELDS = ['power_cycles']
  REQUIRES = ['power_cycles']

  def OldValue(self):
    return self.Property('power_cycles')

  def Test(self):
    self.AddIfSetSupported([
      self.AckSetResult(action=self.VerifySet),
      self.NackSetResult(RDMNack.NR_DATA_OUT_OF_RANGE),
      self.NackSetResult(
        RDMNack.NR_UNSUPPORTED_COMMAND_CLASS,
        advisory='SET for %s returned unsupported command class' % self.PID),
    ])
    self.SendSet(ROOT_DEVICE, self.pid, [self.NewValue()])


class SetDevicePowerCyclesWithNoData(OptionalParameterTestFixture):
  """Set the device power_cycles with no param data."""
  CATEGORY = TestCategory.ERROR_CONDITIONS
  PID = 'DEVICE_POWER_CYCLES'
  REQUIRES = ['set_device_power_cycles_supported']

  def Test(self):
    if self.Property('set_device_power_cycles_supported'):
      expected_result = RDMNack.NR_FORMAT_ERROR
    else:
      expected_result = RDMNack.NR_UNSUPPORTED_COMMAND_CLASS
    self.AddIfSetSupported(self.NackSetResult(expected_result))
    self.SendRawSet(ROOT_DEVICE, self.pid, '')


class AllSubDevicesGetDevicePowerCycles(TestMixins.AllSubDevicesGetMixin,
                                        OptionalParameterTestFixture):
  """Send a Get DEVICE_POWER_CYCLES to ALL_SUB_DEVICES."""
  CATEGORY = TestCategory.SUB_DEVICES
  PID = 'DEVICE_POWER_CYCLES'


# Display Invert
# -----------------------------------------------------------------------------
class GetDisplayInvert(TestMixins.GetMixin,
                       OptionalParameterTestFixture):
  """GET the display invert setting."""
  CATEGORY = TestCategory.DISPLAY_SETTINGS
  PID = 'DISPLAY_INVERT'
  EXPECTED_FIELDS = ['invert_status']
  PROVIDES = ['display_invert']


class GetDisplayInvertWithData(TestMixins.GetWithDataMixin,
                               OptionalParameterTestFixture):
  """GET the pan invert setting with extra data."""
  CATEGORY = TestCategory.ERROR_CONDITIONS
  PID = 'DISPLAY_INVERT'


class SetDisplayInvert(TestMixins.SetMixin,
                       OptionalParameterTestFixture):
  """Attempt to SET the display invert setting."""
  CATEGORY = TestCategory.DISPLAY_SETTINGS
  PID = 'DISPLAY_INVERT'
  EXPECTED_FIELDS = ['invert_status']
  REQUIRES = ['display_invert']
  # Some devices can't do auto so we just use on and off here
  ALLOWED_MODES = [0, 1]
  ALL_MODES = ALLOWED_MODES + [2]

  def OldValue(self):
    old = self.Property('display_invert')
    if old in self.ALL_MODES:
      return old
    return self.ALL_MODES[0]

  def NewValue(self):
    old_value = self.OldValue()
    try:
      self.ALLOWED_MODES.index(old_value)
    except ValueError:
      return self.ALLOWED_MODES[0]
    return self.ALLOWED_MODES[(old_value + 1) % len(self.ALLOWED_MODES)]


class SetDisplayInvertWithNoData(TestMixins.SetWithNoDataMixin,
                                 OptionalParameterTestFixture):
  """Set the display invert with no param data."""
  CATEGORY = TestCategory.ERROR_CONDITIONS
  PID = 'DISPLAY_INVERT'


class AllSubDevicesGetDisplayInvert(TestMixins.AllSubDevicesGetMixin,
                                    OptionalParameterTestFixture):
  """Send a Get DISPLAY_INVERT to ALL_SUB_DEVICES."""
  CATEGORY = TestCategory.SUB_DEVICES
  PID = 'DISPLAY_INVERT'


# Display Level
# -----------------------------------------------------------------------------
class GetDisplayLevel(TestMixins.GetMixin,
                      OptionalParameterTestFixture):
  """GET the display level setting."""
  CATEGORY = TestCategory.DISPLAY_SETTINGS
  PID = 'DISPLAY_LEVEL'
  EXPECTED_FIELDS = ['level']
  PROVIDES = ['display_level']


class GetDisplayLevelWithData(TestMixins.GetWithDataMixin,
                              OptionalParameterTestFixture):
  """GET the pan invert setting with extra data."""
  CATEGORY = TestCategory.ERROR_CONDITIONS
  PID = 'DISPLAY_LEVEL'


class SetDisplayLevel(TestMixins.SetUInt8Mixin,
                      OptionalParameterTestFixture):
  """Attempt to SET the display level setting."""
  CATEGORY = TestCategory.DISPLAY_SETTINGS
  PID = 'DISPLAY_LEVEL'
  EXPECTED_FIELDS = ['level']
  REQUIRES = ['display_level']

  def OldValue(self):
    return self.Property('display_level')


class SetDisplayLevelWithNoData(TestMixins.SetWithNoDataMixin,
                                OptionalParameterTestFixture):
  """Set the display level with no param data."""
  CATEGORY = TestCategory.ERROR_CONDITIONS
  PID = 'DISPLAY_LEVEL'


class AllSubDevicesGetDisplayLevel(TestMixins.AllSubDevicesGetMixin,
                                   OptionalParameterTestFixture):
  """Send a Get DISPLAY_LEVEL to ALL_SUB_DEVICES."""
  CATEGORY = TestCategory.SUB_DEVICES
  PID = 'DISPLAY_LEVEL'


# Pan Invert
# -----------------------------------------------------------------------------
class GetPanInvert(TestMixins.GetMixin, OptionalParameterTestFixture):
  """GET the pan invert setting."""
  CATEGORY = TestCategory.CONFIGURATION
  PID = 'PAN_INVERT'
  EXPECTED_FIELDS = ['invert']
  PROVIDES = ['pan_invert']


class GetPanInvertWithData(TestMixins.GetWithDataMixin,
                           OptionalParameterTestFixture):
  """GET the pan invert setting with extra data."""
  CATEGORY = TestCategory.ERROR_CONDITIONS
  PID = 'PAN_INVERT'


class SetPanInvert(TestMixins.SetBoolMixin, OptionalParameterTestFixture):
  """Attempt to SET the pan invert setting."""
  CATEGORY = TestCategory.CONFIGURATION
  PID = 'PAN_INVERT'
  EXPECTED_FIELDS = ['invert']
  REQUIRES = ['pan_invert']

  def OldValue(self):
    return self.Property('pan_invert')


class SetPanInvertWithNoData(TestMixins.SetWithNoDataMixin,
                             OptionalParameterTestFixture):
  """Set the pan invert with no param data."""
  CATEGORY = TestCategory.ERROR_CONDITIONS
  PID = 'PAN_INVERT'


class AllSubDevicesGetPanInvert(TestMixins.AllSubDevicesGetMixin,
                                OptionalParameterTestFixture):
  """Send a Get PAN_INVERT to ALL_SUB_DEVICES."""
  CATEGORY = TestCategory.SUB_DEVICES
  PID = 'PAN_INVERT'


# Tilt Invert
# -----------------------------------------------------------------------------
class GetTiltInvert(TestMixins.GetMixin, OptionalParameterTestFixture):
  """GET the tilt invert setting."""
  CATEGORY = TestCategory.CONFIGURATION
  PID = 'TILT_INVERT'
  EXPECTED_FIELDS = ['invert']
  PROVIDES = ['tilt_invert']


class GetTiltInvertWithData(TestMixins.GetWithDataMixin,
                            OptionalParameterTestFixture):
  """GET the tilt invert setting with extra data."""
  CATEGORY = TestCategory.ERROR_CONDITIONS
  PID = 'TILT_INVERT'


class SetTiltInvert(TestMixins.SetBoolMixin, OptionalParameterTestFixture):
  """Attempt to SET the tilt invert setting."""
  CATEGORY = TestCategory.CONFIGURATION
  PID = 'TILT_INVERT'
  EXPECTED_FIELDS = ['invert']
  REQUIRES = ['tilt_invert']

  def OldValue(self):
    return self.Property('tilt_invert')


class SetTiltInvertWithNoData(TestMixins.SetWithNoDataMixin,
                              OptionalParameterTestFixture):
  """Set the tilt invert with no param data."""
  CATEGORY = TestCategory.ERROR_CONDITIONS
  PID = 'TILT_INVERT'


class AllSubDevicesGetTiltInvert(TestMixins.AllSubDevicesGetMixin,
                                 OptionalParameterTestFixture):
  """Send a Get TILT_INVERT to ALL_SUB_DEVICES."""
  CATEGORY = TestCategory.SUB_DEVICES
  PID = 'TILT_INVERT'


# Pan Tilt Swap
# -----------------------------------------------------------------------------
class GetPanTiltSwap(TestMixins.GetMixin, OptionalParameterTestFixture):
  """GET the pan tilt swap setting."""
  CATEGORY = TestCategory.CONFIGURATION
  PID = 'PAN_TILT_SWAP'
  EXPECTED_FIELDS = ['swap']
  PROVIDES = ['pan_tilt_swap']


class GetPanTiltSwapWithData(TestMixins.GetWithDataMixin,
                             OptionalParameterTestFixture):
  """GET the pan tilt swap setting with extra data."""
  CATEGORY = TestCategory.ERROR_CONDITIONS
  PID = 'PAN_TILT_SWAP'


class SetPanTiltSwap(TestMixins.SetBoolMixin, OptionalParameterTestFixture):
  """Attempt to SET the pan tilt swap setting."""
  CATEGORY = TestCategory.CONFIGURATION
  PID = 'PAN_TILT_SWAP'
  EXPECTED_FIELDS = ['swap']
  REQUIRES = ['pan_tilt_swap']

  def OldValue(self):
    return self.Property('pan_tilt_swap')


class SetPanTiltSwapWithNoData(TestMixins.SetWithNoDataMixin,
                               OptionalParameterTestFixture):
  """Set the pan tilt swap with no param data."""
  CATEGORY = TestCategory.ERROR_CONDITIONS
  PID = 'PAN_TILT_SWAP'


class AllSubDevicesGetPanTiltSwap(TestMixins.AllSubDevicesGetMixin,
                                  OptionalParameterTestFixture):
  """Send a Get PAN_TILT_SWAP to ALL_SUB_DEVICES."""
  CATEGORY = TestCategory.SUB_DEVICES
  PID = 'PAN_TILT_SWAP'


# Real time clock
# -----------------------------------------------------------------------------
class GetRealTimeClock(OptionalParameterTestFixture):
  """GET the real time clock setting."""
  CATEGORY = TestCategory.CONFIGURATION
  PID = 'REAL_TIME_CLOCK'

  ALLOWED_RANGES = {
      'year': (2003, 65535),
      'month': (1, 12),
      'day': (1, 31),
      'hour': (0, 23),
      'minute': (0, 59),
  }

  def Test(self):
    self.AddIfGetSupported(
      self.AckGetResult(field_names=self.ALLOWED_RANGES.keys() + ['second']))
    self.SendGet(ROOT_DEVICE, self.pid)

  def VerifyResult(self, response, fields):
    if not response.WasAcked():
      return

    for field, valid_range in self.ALLOWED_RANGES.iteritems():
      value = fields[field]
      if value < valid_range[0] or value > valid_range[1]:
        self.AddWarning('%s in GET %s is out of range, was %d, expected %s' %
                        (field, self.PID, value, valid_range))


class GetRealTimeClockWithData(TestMixins.GetWithDataMixin,
                               OptionalParameterTestFixture):
  """GET the teal time clock with data."""
  CATEGORY = TestCategory.ERROR_CONDITIONS
  PID = 'REAL_TIME_CLOCK'


class SetRealTimeClock(OptionalParameterTestFixture):
  """Set the real time clock."""
  CATEGORY = TestCategory.CONFIGURATION
  PID = 'REAL_TIME_CLOCK'

  def Test(self):
    n = datetime.datetime.now()
    self.AddIfSetSupported([
        self.AckSetResult(),
        self.NackSetResult(RDMNack.NR_UNSUPPORTED_COMMAND_CLASS),
    ])
    args = [n.year, n.month, n.day, n.hour, n.minute, n.second]
    self.SendSet(ROOT_DEVICE, self.pid,
                 args)


class SetRealTimeClockWithNoData(OptionalParameterTestFixture):
  """Set the real time clock without any data."""
  CATEGORY = TestCategory.CONFIGURATION
  PID = 'REAL_TIME_CLOCK'

  def Test(self):
    self.AddIfSetSupported([
        self.NackSetResult(RDMNack.NR_UNSUPPORTED_COMMAND_CLASS),
        self.NackSetResult(RDMNack.NR_FORMAT_ERROR),
    ])
    self.SendRawSet(ROOT_DEVICE, self.pid, '')


class AllSubDevicesGetRealTimeClock(TestMixins.AllSubDevicesGetMixin,
                                    OptionalParameterTestFixture):
  """Send a Get REAL_TIME_CLOCK to ALL_SUB_DEVICES."""
  CATEGORY = TestCategory.SUB_DEVICES
  PID = 'REAL_TIME_CLOCK'


# Identify Device
# -----------------------------------------------------------------------------
class GetIdentifyDevice(TestMixins.GetRequiredMixin, ResponderTestFixture):
  """Get the identify state."""
  CATEGORY = TestCategory.CONTROL
  PID = 'IDENTIFY_DEVICE'
  PROVIDES = ['identify_state']
  EXPECTED_FIELDS = ['identify_state']


class GetIdentifyDeviceWithData(TestMixins.GetMandatoryPIDWithDataMixin,
                                ResponderTestFixture):
  """Get the identify state with data."""
  CATEGORY = TestCategory.ERROR_CONDITIONS
  PID = 'IDENTIFY_DEVICE'


class SetIdentifyDevice(ResponderTestFixture):
  """Set the identify state."""
  CATEGORY = TestCategory.CONTROL
  PID = 'IDENTIFY_DEVICE'
  REQUIRES = ['identify_state']

  def Test(self):
    self.identify_mode = self.Property('identify_state')
    self.new_mode = not self.identify_mode

    self.AddExpectedResults(
        self.AckSetResult(action=self.VerifyIdentifyMode))
    self.SendSet(ROOT_DEVICE, self.pid, [self.new_mode])

  def VerifyIdentifyMode(self):
    self.AddExpectedResults(
        self.AckGetResult(field_values={'identify_state': self.new_mode}))
    self.SendGet(ROOT_DEVICE, self.pid)

  def ResetState(self):
    # Reset back to the old value
    self.SendSet(ROOT_DEVICE, self.pid, [self.identify_mode])
    self._wrapper.Run()


class SetOutOfRangeIdentifyDevice(ResponderTestFixture):
  """Set the identify state to a value which is out of range."""
  CATEGORY = TestCategory.ERROR_CONDITIONS
  PID = 'IDENTIFY_DEVICE'
  REQUIRES = ['identify_state']

  def Test(self):
    self.AddExpectedResults(
        self.NackSetResult(RDMNack.NR_DATA_OUT_OF_RANGE))
    self.SendSet(ROOT_DEVICE, self.pid, [2])

  def ResetState(self):
    # Reset back to the old value
    self.SendSet(ROOT_DEVICE,
                 self.pid,
                 [self.Property('identify_state')])
    self._wrapper.Run()


class SetVendorcastIdentifyDevice(TestMixins.SetNonUnicastIdentifyMixin,
                                  ResponderTestFixture):
  """Set the identify state using the vendorcast uid."""
  CATEGORY = TestCategory.CONTROL
  PID = 'IDENTIFY_DEVICE'

  def Uid(self):
    return UID.VendorcastAddress(self._uid.manufacturer_id)


class SetBroadcastIdentifyDevice(TestMixins.SetNonUnicastIdentifyMixin,
                                 ResponderTestFixture):
  """Set the identify state using the broadcast uid."""
  CATEGORY = TestCategory.CONTROL
  PID = 'IDENTIFY_DEVICE'

  def Uid(self):
    return UID.AllDevices()


class SetOtherVendorcastIdentifyDevice(TestMixins.SetNonUnicastIdentifyMixin,
                                       ResponderTestFixture):
  """Send a vendorcast identify off to another manufacturer's ID."""
  CATEGORY = TestCategory.CONTROL
  PID = 'IDENTIFY_DEVICE'

  def States(self):
    return [
      self.TurnOn,
      self.VerifyOn,
      self.TurnOff,
      self.VerifyOn,
    ]

  def Uid(self):
    # Use a different vendor's vendorcast address
    vendorcast_id = self._uid.manufacturer_id
    if vendorcast_id == 0:
      vendorcast_id += 1
    else:
      vendorcast_id -= 1

    return UID(vendorcast_id, 0xffffffff)


class SetIdentifyDeviceWithNoData(ResponderTestFixture):
  """Set the identify state with no data."""
  CATEGORY = TestCategory.ERROR_CONDITIONS
  PID = 'IDENTIFY_DEVICE'
  REQUIRES = ['identify_state']

  def Test(self):
    self.AddExpectedResults(self.NackSetResult(RDMNack.NR_FORMAT_ERROR))
    self.SendRawSet(ROOT_DEVICE, self.pid, '')

  def ResetState(self):
    self.SendSet(ROOT_DEVICE, self.pid, [self.Property('identify_state')])
    self._wrapper.Run()


class AllSubDevicesGetIdentifyDevice(TestMixins.AllSubDevicesGetMixin,
                                     OptionalParameterTestFixture):
  """Send a Get IDENTIFY_DEVICE to ALL_SUB_DEVICES."""
  CATEGORY = TestCategory.SUB_DEVICES
  PID = 'IDENTIFY_DEVICE'


class GetSubDeviceIdentifyDevice(ResponderTestFixture):
  """Check that IDENTIFY_DEVICE is supported on all sub devices."""
  CATEGORY = TestCategory.SUB_DEVICES
  PID = 'IDENTIFY_DEVICE'
  REQUIRES = ['sub_device_addresses']

  def Test(self):
    self._sub_devices = self.Property('sub_device_addresses').keys()
    self._sub_devices.reverse()
    self._GetIdentifyDevice()

  def _GetIdentifyDevice(self):
    if not self._sub_devices:
      self.Stop()
      return

    self.AddExpectedResults(self.AckGetResult(action=self._GetIdentifyDevice))
    sub_device = self._sub_devices.pop()
    self.SendGet(sub_device, self.pid)


# Power State
# -----------------------------------------------------------------------------
class GetPowerState(TestMixins.GetMixin, OptionalParameterTestFixture):
  """Get the power state mode."""
  CATEGORY = TestCategory.CONTROL
  PID = 'POWER_STATE'
  PROVIDES = ['power_state']
  EXPECTED_FIELDS = ['power_state']

  # The allowed power states
  ALLOWED_STATES = [0, 1, 2, 0xff]

  def VerifyResult(self, response, fields):
    super(GetPowerState, self).VerifyResult(response, fields)
    if response.WasAcked():
      if fields['power_state'] not in self.ALLOWED_STATES:
        self.AddWarning('Power state of 0x%hx is not defined' %
                        fields['power_state'])


class GetPowerStateWithData(TestMixins.GetWithDataMixin,
                            OptionalParameterTestFixture):
  """Get the power state mode with data."""
  CATEGORY = TestCategory.ERROR_CONDITIONS
  PID = 'POWER_STATE'


class SetPowerState(TestMixins.SetMixin, OptionalParameterTestFixture):
  """Set the power state."""
  CATEGORY = TestCategory.CONTROL
  PID = 'POWER_STATE'
  REQUIRES = ['power_state']
  EXPECTED_FIELDS = ['power_state']

  def OldValue(self):
    old = self.Property('power_state')
    if old in GetPowerState.ALLOWED_STATES:
      return old
    return GetPowerState.ALLOWED_STATES[0]

  def NewValue(self):
    old_value = self.Property('power_state')
    try:
      GetPowerState.ALLOWED_STATES.index(old_value)
    except ValueError:
      return GetPowerState.ALLOWED_STATES[0]

    length = len(GetPowerState.ALLOWED_STATES)
    return GetPowerState.ALLOWED_STATES[(old_value + 1) % length]

  def ResetState(self):
    if not self.OldValue():
      return

    # Reset back to the old value
    self.SendSet(ROOT_DEVICE, self.pid, [self.OldValue()])
    self._wrapper.Run()


class SetPowerStateWithNoData(TestMixins.SetWithNoDataMixin,
                              OptionalParameterTestFixture):
  """Set the power state with no data."""
  CATEGORY = TestCategory.ERROR_CONDITIONS
  PID = 'POWER_STATE'


class AllSubDevicesGetPowerState(TestMixins.AllSubDevicesGetMixin,
                                 OptionalParameterTestFixture):
  """Send a Get POWER_STATE to ALL_SUB_DEVICES."""
  CATEGORY = TestCategory.SUB_DEVICES
  PID = 'POWER_STATE'


# Self Test
# -----------------------------------------------------------------------------
class GetPerformSelfTest(TestMixins.GetMixin, OptionalParameterTestFixture):
  """Get the current self test settings."""
  CATEGORY = TestCategory.CONTROL
  PID = 'PERFORM_SELFTEST'
  EXPECTED_FIELDS = ['tests_active']


class GetPerformSelfTestWithData(TestMixins.GetWithDataMixin,
                                 OptionalParameterTestFixture):
  """Get the current self test settings with extra data."""
  CATEGORY = TestCategory.ERROR_CONDITIONS
  PID = 'PERFORM_SELFTEST'


class SetPerformSelfTest(TestMixins.SetMixin,
                         OptionalParameterTestFixture):
  """Turn any running self tests off."""
  CATEGORY = TestCategory.CONTROL
  PID = 'PERFORM_SELFTEST'
  EXPECTED_FIELDS = ['tests_active']

  def NewValue(self):
    return False

  def ResetState(self):
    # Override this so we don't reset
    pass


class SetPerformSelfTestWithNoData(TestMixins.SetWithNoDataMixin,
                                   OptionalParameterTestFixture):
  """Set the perform self test setting but don't provide any data."""
  CATEGORY = TestCategory.ERROR_CONDITIONS
  PID = 'PERFORM_SELFTEST'


class AllSubDevicesGetPerformSelfTest(TestMixins.AllSubDevicesGetMixin,
                                      OptionalParameterTestFixture):
  """Send a Get PERFORM_SELFTEST to ALL_SUB_DEVICES."""
  CATEGORY = TestCategory.SUB_DEVICES
  PID = 'PERFORM_SELFTEST'


# Self Test Description
# -----------------------------------------------------------------------------
class GetSelfTestDescription(OptionalParameterTestFixture):
  """Get the self test description."""
  CATEGORY = TestCategory.CONTROL
  PID = 'SELF_TEST_DESCRIPTION'

  def Test(self):
    self.AddIfGetSupported([
      self.AckGetResult(),
      self.NackGetResult(RDMNack.NR_DATA_OUT_OF_RANGE),
    ])
    # Try to get a description for the first self test
    self.SendGet(ROOT_DEVICE, self.pid, [1])

  def VerifyResult(self, response, fields):
    if not response.WasAcked():
      return

    if ContainsUnprintable(fields['description']):
      self.AddAdvisory(
          'Description field in self test description for test number %d '
          'contains unprintable characters, was %s' %
          (1, fields['description'].encode('string-escape')))


class GetSelfTestDescriptionWithNoData(TestMixins.GetWithNoDataMixin,
                                       OptionalParameterTestFixture):
  """Get the self test description with no data."""
  CATEGORY = TestCategory.ERROR_CONDITIONS
  PID = 'SELF_TEST_DESCRIPTION'


class FindSelfTests(OptionalParameterTestFixture):
  """Locate the self tests by sending SELF_TEST_DESCRIPTION messages."""
  CATEGORY = TestCategory.CONTROL
  PID = 'SELF_TEST_DESCRIPTION'
  PROVIDES = ['self_test_descriptions']

  def Test(self):
    self._self_tests = {}  # Stores the discovered self tests
    self._current_index = 0  # The current self test we're trying to query
    self._CheckForSelfTest()

  def _CheckForSelfTest(self):
    # For each message we should either see a NR_DATA_OUT_OF_RANGE or an ack
    if self._current_index == 255:
      self.SetProperty('self_test_descriptions', self._self_tests)
      self.Stop()
      return

    if self.PidSupported():
      self.AddExpectedResults([
        self.NackGetResult(RDMNack.NR_DATA_OUT_OF_RANGE,
                           action=self._CheckForSelfTest),
        self.AckGetResult(action=self._CheckForSelfTest)
      ])
    else:
      self.AddExpectedResults(self.NackGetResult(RDMNack.NR_UNKNOWN_PID))

    self._current_index += 1
    self.SendGet(ROOT_DEVICE, self.pid, [self._current_index])

  def VerifyResult(self, response, fields):
    if response.WasAcked():
      if self._current_index != fields['test_number']:
        self.AddWarning(
            'Requested self test %d, message returned self test %d' %
            (self._current_index, fields['test_number']))
      else:
        self._self_tests[self._current_index] = fields['description']

      if ContainsUnprintable(fields['description']):
        self.AddAdvisory(
            'Description field in self test description for test number %d '
            'contains unprintable characters, was %s' %
            (fields['test_number'],
             fields['description'].encode('string-escape')))


class AllSubDevicesGetSelfTestDescription(TestMixins.AllSubDevicesGetMixin,
                                          OptionalParameterTestFixture):
  """Send a Get SELF_TEST_DESCRIPTION to ALL_SUB_DEVICES."""
  CATEGORY = TestCategory.SUB_DEVICES
  PID = 'SELF_TEST_DESCRIPTION'
  DATA = [1]


# Factory Defaults
# -----------------------------------------------------------------------------
class GetFactoryDefaults(OptionalParameterTestFixture):
  """GET the factory defaults pid."""
  CATEGORY = TestCategory.PRODUCT_INFORMATION
  PID = 'FACTORY_DEFAULTS'

  def Test(self):
    self.AddIfGetSupported(self.AckGetResult(field_names=['using_defaults']))
    self.SendGet(ROOT_DEVICE, self.pid)


class GetFactoryDefaultsWithData(TestMixins.GetWithDataMixin,
                                 OptionalParameterTestFixture):
  """GET the factory defaults pid with extra data."""
  CATEGORY = TestCategory.ERROR_CONDITIONS
  PID = 'FACTORY_DEFAULTS'


class ResetFactoryDefaults(OptionalParameterTestFixture):
  """Reset to factory defaults."""
  CATEGORY = TestCategory.PRODUCT_INFORMATION
  PID = 'FACTORY_DEFAULTS'
  # Dependencies so that we don't reset the fields before checking them.
  DEPS = [GetStartAddress, GetPersonality]

  def Test(self):
    self.AddIfSetSupported(self.AckSetResult(action=self.VerifySet))
    self.SendSet(ROOT_DEVICE, self.pid)

  def VerifySet(self):
    self.AddIfGetSupported(
      self.AckGetResult(field_values={'using_defaults': True}))
    self.SendGet(ROOT_DEVICE, self.pid)


class ResetFactoryDefaultsWithData(TestMixins.SetWithDataMixin,
                                   OptionalParameterTestFixture):
  """Reset to factory defaults with extra data."""
  CATEGORY = TestCategory.ERROR_CONDITIONS
  PID = 'FACTORY_DEFAULTS'


class AllSubDevicesGetFactoryDefaults(TestMixins.AllSubDevicesGetMixin,
                                      OptionalParameterTestFixture):
  """Send a Get FACTORY_DEFAULTS to ALL_SUB_DEVICES."""
  CATEGORY = TestCategory.SUB_DEVICES
  PID = 'FACTORY_DEFAULTS'


# CAPTURE_PRESET
# -----------------------------------------------------------------------------
class GetCapturePreset(TestMixins.UnsupportedGetMixin,
                       OptionalParameterTestFixture):
  """GET capture preset."""
  CATEGORY = TestCategory.CONTROL
  PID = 'CAPTURE_PRESET'


class SetCapturePresetWithNoData(TestMixins.SetWithNoDataMixin,
                                 OptionalParameterTestFixture):
  """Set capture preset with no data."""
  CATEGORY = TestCategory.ERROR_CONDITIONS
  PID = 'CAPTURE_PRESET'


class CapturePreset(TestMixins.SetWithNoDataMixin,
                    OptionalParameterTestFixture):
  """Capture preset information."""
  CATEGORY = TestCategory.CONTROL
  PID = 'CAPTURE_PRESET'

  def Test(self):
    # This test doesn't check much because the standard is rather vague in this
    # area. There is also no way to read back preset data so it's impossible to
    # tell if this worked.
    self.AddIfSetSupported(self.AckSetResult())
    # Scene 1, no timing information
    self.SendSet(ROOT_DEVICE, self.pid, [1, 0, 0, 0])


# PRESET_PLAYBACK
# -----------------------------------------------------------------------------
class GetPresetPlaybackWithData(TestMixins.GetWithDataMixin,
                                OptionalParameterTestFixture):
  """Get the preset playback with extra data."""
  CATEGORY = TestCategory.ERROR_CONDITIONS
  PID = 'PRESET_PLAYBACK'


class GetPresetPlayback(TestMixins.GetMixin, OptionalParameterTestFixture):
  """Get the preset playback."""
  CATEGORY = TestCategory.CONTROL
  PID = 'PRESET_PLAYBACK'
  EXPECTED_FIELDS = ['mode']


class SetPresetPlaybackWithNoData(TestMixins.SetWithNoDataMixin,
                                  OptionalParameterTestFixture):
  """Set preset playback with no data."""
  CATEGORY = TestCategory.ERROR_CONDITIONS
  PID = 'PRESET_PLAYBACK'


class SetPresetPlayback(OptionalParameterTestFixture):
  """Set the preset playback."""
  CATEGORY = TestCategory.CONTROL
  PID = 'PRESET_PLAYBACK'
  OFF = 0
  FULL = 0xff

  def Test(self):
    self.AddIfSetSupported(self.AckSetResult(action=self.VerifySet))
    self.SendSet(ROOT_DEVICE, self.pid, [self.OFF, self.FULL])

  def VerifySet(self):
    self.AddExpectedResults(
      self.AckGetResult(field_values={
        'mode': self.OFF,
        'level': self.FULL}))
    self.SendGet(ROOT_DEVICE, self.pid)


class AllSubDevicesGetPresetPlayback(TestMixins.AllSubDevicesGetMixin,
                                     OptionalParameterTestFixture):
  """Send a Get PRESET_PLAYBACK to ALL_SUB_DEVICES."""
  CATEGORY = TestCategory.SUB_DEVICES
  PID = 'PRESET_PLAYBACK'


# E1.37 PIDS
# =============================================================================

# IDENTIFY_MODE
# -----------------------------------------------------------------------------
class GetIdentifyMode(TestMixins.GetMixin, OptionalParameterTestFixture):
  """Get IDENTIFY_MODE."""
  CATEGORY = TestCategory.CONTROL
  PID = 'IDENTIFY_MODE'
  PROVIDES = ['identify_mode']
  EXPECTED_FIELDS = ['identify_mode']


class GetIdentifyModeWithData(TestMixins.GetWithDataMixin,
                              OptionalParameterTestFixture):
  """Get IDENTIFY_MODE with extra data."""
  CATEGORY = TestCategory.ERROR_CONDITIONS
  PID = 'IDENTIFY_MODE'


class SetIdentifyMode(TestMixins.SetMixin, OptionalParameterTestFixture):
  """Set IDENTIFY_MODE with extra data."""
  CATEGORY = TestCategory.CONTROL
  PID = 'IDENTIFY_MODE'
  REQUIRES = ['identify_mode']
  LOUD = 0xff
  QUIET = 0x00
  EXPECTED_FIELDS = ['identify_mode']

  def OldValue(self):
    return self.Property('identify_mode')

  def NewValue(self):
    old_value = self.OldValue()
    if old_value is None:
      return self.QUIET

    if old_value:
      return self.QUIET
    else:
      return self.LOUD


class SetIdentifyModeWithNoData(TestMixins.SetWithNoDataMixin,
                                OptionalParameterTestFixture):
  """Set IDENTIFY_MODE with no data."""
  CATEGORY = TestCategory.ERROR_CONDITIONS
  PID = 'IDENTIFY_MODE'


class AllSubDevicesGetIdentifyMode(TestMixins.AllSubDevicesGetMixin,
                                   OptionalParameterTestFixture):
  """Get IDENTIFY_MODE addressed to ALL_SUB_DEVICES."""
  CATEGORY = TestCategory.SUB_DEVICES
  PID = 'IDENTIFY_MODE'


# DMX_BLOCK_ADDRESS
# -----------------------------------------------------------------------------
class GetDMXBlockAddress(OptionalParameterTestFixture):
  """Get DMX_BLOCK_ADDRESS."""
  CATEGORY = TestCategory.DMX_SETUP
  PID = 'DMX_BLOCK_ADDRESS'
  PROVIDES = ['total_sub_device_footprint', 'base_dmx_address']
  REQUIRES = ['sub_device_addresses', 'sub_device_footprints']
  NON_CONTIGUOUS = 0xffff

  def Test(self):
    self.expected_footprint = sum(
        self.Property('sub_device_footprints').values())
    self.AddIfGetSupported(self.AckGetResult())
    self.SendGet(ROOT_DEVICE, self.pid)

  def VerifyResult(self, response, fields):
    footprint = None
    base_address = None
    if response.WasAcked():
      footprint = fields['sub_device_footprint']
      base_address = fields['base_dmx_address']

      if footprint > MAX_DMX_ADDRESS:
        self.AddWarning('Sub device footprint > 512, was %d' % footprint)

      if (base_address == 0 or
          (base_address > MAX_DMX_ADDRESS and
           base_address != self.NON_CONTIGUOUS)):
        self.AddWarning('Base DMX address is outside range 1-512, was %d' %
                        base_address)

      if footprint != self.expected_footprint:
        self.SetFailed(
            "Sub device footprint (%d) didn't match sum of sub-device "
            "footprints (%d)" %
            (fields['sub_device_footprint'], self.expected_footprint))

      is_contiguous = self.CheckForContiguousSubDevices()
      if is_contiguous and base_address == self.NON_CONTIGUOUS:
        self.SetFailed(
            'Sub device addresses are contiguous, but block address returned '
            '0xffff')
      elif not (is_contiguous or base_address == self.NON_CONTIGUOUS):
        self.SetFailed(
            "Sub device addresses aren't contiguous, but block address "
            "didn't return 0xffff")

    self.SetProperty('total_sub_device_footprint', footprint)
    self.SetProperty('base_dmx_address', base_address)

  def CheckForContiguousSubDevices(self):
    addresses = self.Property('sub_device_addresses')
    footprints = self.Property('sub_device_footprints')
    next_address = None
    for index in sorted(addresses):
      if next_address is None:
        next_address = addresses[index] + footprints[index]
      elif addresses[index] != next_address:
        return False
      else:
        next_address += footprints[index]
    return True


class CheckBlockAddressConsistency(ResponderTestFixture):
  """Check that the device has subdevices if DMX_BLOCK_ADDRESS is supported."""
  CATEGORY = TestCategory.CONTROL
  REQUIRES = ['sub_device_count', 'supported_parameters']

  def Test(self):
    pid = self.LookupPid('DMX_BLOCK_ADDRESS')
    if (pid.value in self.Property('supported_parameters') and
        self.Property('sub_device_count') == 0):
      self.AddAdvisory('DMX_BLOCK_ADDRESS supported but sub device count was 0')
    self.SetPassed()
    self.Stop()


class GetDMXBlockAddressWithData(TestMixins.GetWithDataMixin,
                                 OptionalParameterTestFixture):
  """Get DMX_BLOCK_ADDRESS with extra data."""
  CATEGORY = TestCategory.ERROR_CONDITIONS
  PID = 'DMX_BLOCK_ADDRESS'


class SetDMXBlockAddress(TestMixins.SetMixin, OptionalParameterTestFixture):
  """SET the DMX_BLOCK_ADDRESS."""
  CATEGORY = TestCategory.DMX_SETUP
  PID = 'DMX_BLOCK_ADDRESS'
  REQUIRES = ['total_sub_device_footprint', 'base_dmx_address']
  EXPECTED_FIELDS = ['base_dmx_address']

  # TODO(Peter): Allow Nack write protect when 0 sub device footprint or no
  # addressable subs
  def NewValue(self):
    base_address = self.Property('base_dmx_address')
    footprint = self.Property('total_sub_device_footprint')

    if base_address is None or footprint is None:
      return 1

    if base_address == GetDMXBlockAddress.NON_CONTIGUOUS:
      return 1

    new_address = base_address + 1
    if new_address + footprint > MAX_DMX_ADDRESS:
      new_address = 1
    return new_address

  def ResetState(self):
    # We can't reset as the addresses may not have been contiguous
    pass


class SetZeroDMXBlockAddress(TestMixins.SetZeroUInt16Mixin,
                             OptionalParameterTestFixture):
  """Set DMX_BLOCK_ADDRESS to 0."""
  PID = 'DMX_BLOCK_ADDRESS'
  DEPS = [SetDMXBlockAddress]


class SetOutOfRangeDMXBlockAddress(OptionalParameterTestFixture):
  """Set DMX_BLOCK_ADDRESS to 513."""
  CATEGORY = TestCategory.ERROR_CONDITIONS
  PID = 'DMX_BLOCK_ADDRESS'
  DEPS = [SetDMXBlockAddress]

  def Test(self):
    self.AddIfSetSupported(self.NackSetResult(RDMNack.NR_DATA_OUT_OF_RANGE))
    data = struct.pack('!H', MAX_DMX_ADDRESS + 1)
    self.SendRawSet(ROOT_DEVICE, self.pid, data)


class SetDMXBlockAddressWithExtraData(TestMixins.SetWithDataMixin,
                                      OptionalParameterTestFixture):
  """Send a SET dmx block address with extra data."""
  CATEGORY = TestCategory.ERROR_CONDITIONS
  PID = 'DMX_BLOCK_ADDRESS'
  DATA = 'foobar'


class SetDMXBlockAddressWithNoData(TestMixins.SetWithNoDataMixin,
                                   OptionalParameterTestFixture):
  """Set DMX_BLOCK_ADDRESS with no data."""
  CATEGORY = TestCategory.ERROR_CONDITIONS
  PID = 'DMX_BLOCK_ADDRESS'


class AllSubDevicesGetDmxBlockAddress(TestMixins.AllSubDevicesGetMixin,
                                      OptionalParameterTestFixture):
  """Get DMX_BLOCK_ADDRESS addressed to ALL_SUB_DEVICES."""
  CATEGORY = TestCategory.SUB_DEVICES
  PID = 'DMX_BLOCK_ADDRESS'


# DMX_FAIL_MODE
# -----------------------------------------------------------------------------
class GetDmxFailMode(OptionalParameterTestFixture):
  """GET DMX_FAIL_MODE."""
  CATEGORY = TestCategory.DMX_SETUP
  PID = 'DMX_FAIL_MODE'
  PROVIDES = ['dmx_fail_settings']

  def Test(self):
    self.AddIfGetSupported(self.AckGetResult())
    self.SendGet(ROOT_DEVICE, self.pid)

  def VerifyResult(self, response, fields):
    if fields is None:
      fields = {}
    self.SetProperty('dmx_fail_settings', fields)


class GetFailUpModeWithData(TestMixins.GetWithDataMixin,
                             OptionalParameterTestFixture):
  """GET DMX_FAIL_MODE with extra data."""
  CATEGORY = TestCategory.ERROR_CONDITIONS
  PID = 'DMX_FAIL_MODE'


class SetDmxFailMode(OptionalParameterTestFixture):
  """Set DMX_FAIL_MODE without changing the settings."""
  CATEGORY = TestCategory.DMX_SETUP
  PID = 'DMX_FAIL_MODE'
  PROVIDES = ['set_dmx_fail_mode_supported']
  REQUIRES = ['dmx_fail_settings']

  def Test(self):
    settings = self.Property('dmx_fail_settings', {})

    self.AddIfSetSupported([
      self.AckSetResult(),
      self.NackSetResult(RDMNack.NR_UNSUPPORTED_COMMAND_CLASS),
    ])
    self.SendSet(
        ROOT_DEVICE, self.pid,
        [settings.get('scene_number', 0),
         settings.get('hold_time', 0),
         settings.get('loss_of_signal_delay', 0),
         settings.get('level', 0)]
    )

  def VerifyResult(self, response, fields):
    self.SetProperty('set_dmx_fail_mode_supported', response.WasAcked())


class SetDmxFailModeMinimumTime(TestMixins.SetDmxFailModeMixin,
                                OptionalParameterTestFixture):
  """Verify the minimum times in PRESET_INFO are supported in DMX_FAIL_MODE."""
  def Test(self):
    self.in_get = False

    if self.Property('set_dmx_fail_mode_supported'):
      self.AddIfSetSupported(self.AckSetResult(action=self.GetFailMode))
    else:
      self.AddIfSetSupported(
          self.NackSetResult(RDMNack.NR_UNSUPPORTED_COMMAND_CLASS))

    preset_info = self.Property('preset_info', {})
    self.known_limits = preset_info != {}
    self.delay_time = preset_info.get('min_fail_delay_time', 0)
    self.hold_time = preset_info.get('min_fail_hold_time', 0)

    self.SendSet(ROOT_DEVICE, self.pid,
                 [0, self.delay_time, self.hold_time, 255])

  def GetFailMode(self):
    self.in_get = True
    fields = {}
    if self.known_limits:
      fields['loss_of_signal_delay'] = self.delay_time
      fields['hold_time'] = self.hold_time

    self.AddIfGetSupported(self.AckGetResult(field_values=fields))
    self.SendGet(ROOT_DEVICE, self.pid)


class SetDmxFailModeMaximumTime(TestMixins.SetDmxFailModeMixin,
                                OptionalParameterTestFixture):
  """Verify the maximum times in PRESET_INFO are supported in DMX_FAIL_MODE."""
  def Test(self):
    self.in_get = False

    if self.Property('set_dmx_fail_mode_supported'):
      self.AddIfSetSupported(self.AckSetResult(action=self.GetFailMode))
    else:
      self.AddIfSetSupported(
          self.NackSetResult(RDMNack.NR_UNSUPPORTED_COMMAND_CLASS))

    preset_info = self.Property('preset_info', {})
    self.known_limits = preset_info != {}
    self.delay_time = preset_info.get('max_fail_delay_time', self.INFINITE_TIME)
    self.hold_time = preset_info.get('max_fail_hold_time', self.INFINITE_TIME)

    self.SendSet(ROOT_DEVICE, self.pid,
                 [0, self.delay_time, self.hold_time, 255])

  def GetFailMode(self):
    self.in_get = True
    fields = {}
    if self.known_limits:
      fields['loss_of_signal_delay'] = self.delay_time
      fields['hold_time'] = self.hold_time

    self.AddIfGetSupported(self.AckGetResult(field_values=fields))
    self.SendGet(ROOT_DEVICE, self.pid)


class SetDmxFailModeInfiniteTimes(TestMixins.SetDmxFailModeMixin,
                                  OptionalParameterTestFixture):
  """Check if infinite times are supported for DMX_FAIL_MODE."""
  def Test(self):
    self.in_get = False

    if self.Property('set_dmx_fail_mode_supported'):
      self.AddIfSetSupported(self.AckSetResult(action=self.GetFailMode))
    else:
      self.AddIfSetSupported(
          self.NackSetResult(RDMNack.NR_UNSUPPORTED_COMMAND_CLASS))

    self.SendSet(ROOT_DEVICE, self.pid,
                 [0, 'infinite', 'infinite', 255])

  def GetFailMode(self):
    self.in_get = True
    self.AddIfGetSupported(self.AckGetResult())
    self.SendGet(ROOT_DEVICE, self.pid)

  def VerifyResult(self, response, fields):
    if not response.WasAcked() or not self.in_get:
      return

    self.CheckField(
        'delay time',
        self.Property('preset_info', {}).get('fail_infinite_delay_supported'),
        fields['loss_of_signal_delay'])
    self.CheckField(
        'hold time',
        self.Property('preset_info', {}).get('fail_infinite_hold_supported'),
        fields['hold_time'])

  def CheckField(self, field_name, is_supported, new_value):
    if is_supported is None:
      # We can't tell is the new value is correct or not
      return

    if is_supported and new_value != self.INFINITE_TIME:
      self.SetFailed(
          'infinite %s was supported, but the value was truncated after a set.'
          ' Expected %d, got %d' %
          (field_name, self.INFINITE_TIME, new_value))
    elif not is_supported and new_value == self.INFINITE_TIME:
      self.SetFailed(
          'infinite %s was not supported, but the value was not truncated '
          'after a set.' % field_name)


class SetDmxFailModeOutOfRangeMaximumTime(TestMixins.SetDmxFailModeMixin,
                                          OptionalParameterTestFixture):
  """Check that the maximum times for DMX_FAIL_MODE are honored."""
  def Test(self):
    self.in_get = False
    preset_info = self.Property('preset_info', {})
    self.max_delay_time = preset_info.get('max_fail_delay_time')
    self.max_hold_time = preset_info.get('max_fail_hold_time')

    if self.max_delay_time is None or self.max_hold_time is None:
      self.SetNotRun("Max times unknown - PRESET_INFO wasn't acked")
      return

    delay_time = self.max_delay_time
    delay_time_field = self.pid.GetRequestField(RDM_SET,
                                                'loss_of_signal_delay')
    # 0xffff means 'fail mode not supported'
    if delay_time_field.RawValue(self.max_delay_time) < 0xffff - 1:
      delay_time = delay_time_field.DisplayValue(
          delay_time_field.RawValue(self.max_delay_time) + 1)  # Increment by 1

    hold_time = self.max_hold_time
    hold_time_field = self.pid.GetRequestField(RDM_SET, 'hold_time')
    # 0xffff means 'fail mode not supported'
    if hold_time_field.RawValue(self.max_hold_time) < 0xffff - 1:
      hold_time = hold_time_field.DisplayValue(
          hold_time_field.RawValue(self.max_hold_time) + 1)  # Increment by 1

    if self.Property('set_dmx_fail_mode_supported'):
      self.AddIfSetSupported(self.AckSetResult(action=self.GetFailMode))
    else:
      self.AddIfSetSupported(
          self.NackSetResult(RDMNack.NR_UNSUPPORTED_COMMAND_CLASS))

    self.SendSet(ROOT_DEVICE, self.pid,
                 [0, delay_time, hold_time, 255])

  def GetFailMode(self):
    self.in_get = True
    fields = {
      'loss_of_signal_delay': self.max_delay_time,
      'hold_time': self.max_hold_time,
    }
    self.AddIfGetSupported(self.AckGetResult(field_values=fields))
    self.SendGet(ROOT_DEVICE, self.pid)


class SetDmxFailModeOutOfRangeMinimumTime(TestMixins.SetDmxFailModeMixin,
                                          OptionalParameterTestFixture):
  """Check that the minimum times for DMX_FAIL_MODE are honored."""
  def Test(self):
    self.in_get = False
    preset_info = self.Property('preset_info', {})
    self.min_delay_time = preset_info.get('min_fail_delay_time')
    self.min_hold_time = preset_info.get('min_fail_hold_time')

    if self.min_delay_time is None or self.min_hold_time is None:
      self.SetNotRun("Max times unknown - PRESET_INFO wasn't acked")
      return

    delay_time = self.min_delay_time
    delay_time_field = self.pid.GetRequestField(RDM_SET,
                                                'loss_of_signal_delay')
    # 0xffff means 'fail mode not supported'
    if (delay_time_field.RawValue(self.min_delay_time) > 1 and
        delay_time_field.RawValue(self.min_delay_time) < 0xffff):
      delay_time = delay_time_field.DisplayValue(
          delay_time_field.RawValue(self.min_delay_time) - 1)  # Decrement by 1

    hold_time = self.min_hold_time
    hold_time_field = self.pid.GetRequestField(RDM_SET, 'hold_time')
    # 0xffff means 'fail mode not supported'
    if (hold_time_field.RawValue(self.min_hold_time) > 1 and
        hold_time_field.RawValue(self.min_hold_time) < 0xffff):
      hold_time = hold_time_field.DisplayValue(
          hold_time_field.RawValue(self.min_hold_time) - 1)  # Decrement by 1

    if self.Property('set_dmx_fail_mode_supported'):
      self.AddIfSetSupported(self.AckSetResult(action=self.GetFailMode))
    else:
      self.AddIfSetSupported(
          self.NackSetResult(RDMNack.NR_UNSUPPORTED_COMMAND_CLASS))

    self.SendSet(ROOT_DEVICE, self.pid,
                 [0, delay_time, hold_time, 255])

  def GetFailMode(self):
    self.in_get = True
    fields = {
      'loss_of_signal_delay': self.min_delay_time,
      'hold_time': self.min_hold_time,
    }
    self.AddIfGetSupported(self.AckGetResult(field_values=fields))
    self.SendGet(ROOT_DEVICE, self.pid)


class SetFailModeWithNoData(TestMixins.SetWithNoDataMixin,
                            OptionalParameterTestFixture):
  """Set DMX_FAIL_MODE with no data."""
  CATEGORY = TestCategory.ERROR_CONDITIONS
  PID = 'DMX_FAIL_MODE'


class AllSubDevicesGetDmxFailMode(TestMixins.AllSubDevicesGetMixin,
                                  OptionalParameterTestFixture):
  """Get DMX_FAIL_MODE addressed to ALL_SUB_DEVICES."""
  CATEGORY = TestCategory.SUB_DEVICES
  PID = 'DMX_FAIL_MODE'


# DMX_STARTUP_MODE
# -----------------------------------------------------------------------------
class GetDmxStartupMode(OptionalParameterTestFixture):
  """Get DMX_STARTUP_MODE."""
  CATEGORY = TestCategory.DMX_SETUP
  PID = 'DMX_STARTUP_MODE'
  PROVIDES = ['dmx_startup_settings']

  def Test(self):
    self.AddIfGetSupported(self.AckGetResult())
    self.SendGet(ROOT_DEVICE, self.pid)

  def VerifyResult(self, response, fields):
    if fields is None:
      fields = {}
    self.SetProperty('dmx_startup_settings', fields)


class GetStartUpModeWithData(TestMixins.GetWithDataMixin,
                             OptionalParameterTestFixture):
  """Get DMX_STARTUP_MODE with extra data."""
  CATEGORY = TestCategory.ERROR_CONDITIONS
  PID = 'DMX_STARTUP_MODE'


class SetDmxStartupMode(OptionalParameterTestFixture):
  """Set DMX_STARTUP_MODE without changing the settings."""
  CATEGORY = TestCategory.DMX_SETUP
  PID = 'DMX_FAIL_MODE'
  PROVIDES = ['set_dmx_startup_mode_supported']
  REQUIRES = ['dmx_startup_settings']

  def Test(self):
    settings = self.Property('dmx_startup_settings', {})

    self.AddIfSetSupported([
      self.AckSetResult(),
      self.NackSetResult(RDMNack.NR_UNSUPPORTED_COMMAND_CLASS),
    ])
    self.SendSet(
        ROOT_DEVICE, self.pid,
        [settings.get('scene_number', 0),
         settings.get('hold_time', 0),
         settings.get('startup_delay', 0),
         settings.get('level', 0)]
    )

  def VerifyResult(self, response, fields):
    self.SetProperty('set_dmx_startup_mode_supported', response.WasAcked())


class SetDmxStartupModeMinimumTime(TestMixins.SetDmxStartupModeMixin,
                                   OptionalParameterTestFixture):
  """Verify DMX_STARTUP_MODE supports the min. times from PRESET_INFO."""
  def Test(self):
    self.in_get = False

    if self.Property('set_dmx_startup_mode_supported'):
      self.AddIfSetSupported(self.AckSetResult(action=self.GetStartupMode))
    else:
      self.AddIfSetSupported(
          self.NackSetResult(RDMNack.NR_UNSUPPORTED_COMMAND_CLASS))

    preset_info = self.Property('preset_info', {})
    self.known_limits = preset_info != {}
    self.delay_time = preset_info.get('min_startup_delay_time', 0)
    self.hold_time = preset_info.get('min_startup_hold_time', 0)

    self.SendSet(ROOT_DEVICE, self.pid,
                 [0, self.delay_time, self.hold_time, 255])

  def GetStartupMode(self):
    self.in_get = True
    fields = {}
    if self.known_limits:
      fields['startup_delay'] = self.delay_time
      fields['hold_time'] = self.hold_time

    self.AddIfGetSupported(self.AckGetResult(field_values=fields))
    self.SendGet(ROOT_DEVICE, self.pid)


class SetDmxStartupModeMaximumTime(TestMixins.SetDmxStartupModeMixin,
                                   OptionalParameterTestFixture):
  """Verify DMX_STARTUP_MODE supports the max. times from PRESET_INFO."""
  def Test(self):
    self.in_get = False

    if self.Property('set_dmx_startup_mode_supported'):
      self.AddIfSetSupported(self.AckSetResult(action=self.GetStartupMode))
    else:
      self.AddIfSetSupported(
          self.NackSetResult(RDMNack.NR_UNSUPPORTED_COMMAND_CLASS))

    preset_info = self.Property('preset_info', {})
    self.known_limits = preset_info != {}
    self.delay_time = preset_info.get('max_startup_delay_time',
                                      self.INFINITE_TIME)
    self.hold_time = preset_info.get('max_startup_hold_time',
                                     self.INFINITE_TIME)

    self.SendSet(ROOT_DEVICE, self.pid,
                 [0, self.delay_time, self.hold_time, 255])

  def GetStartupMode(self):
    self.in_get = True
    fields = {}
    if self.known_limits:
      fields['startup_delay'] = self.delay_time
      fields['hold_time'] = self.hold_time

    self.AddIfGetSupported(self.AckGetResult(field_values=fields))
    self.SendGet(ROOT_DEVICE, self.pid)


class SetDmxStartupModeInfiniteTimes(TestMixins.SetDmxStartupModeMixin,
                                     OptionalParameterTestFixture):
  """Check if infinite times are supported for DMX_STARTUP_MODE."""
  def Test(self):
    self.in_get = False

    if self.Property('set_dmx_startup_mode_supported'):
      self.AddIfSetSupported(self.AckSetResult(action=self.GetStartupMode))
    else:
      self.AddIfSetSupported(
          self.NackSetResult(RDMNack.NR_UNSUPPORTED_COMMAND_CLASS))

    self.SendSet(ROOT_DEVICE, self.pid,
                 [0, 'infinite', 'infinite', 255])

  def GetStartupMode(self):
    self.in_get = True
    self.AddIfGetSupported(self.AckGetResult())
    self.SendGet(ROOT_DEVICE, self.pid)

  def VerifyResult(self, response, fields):
    if not response.WasAcked() or not self.in_get:
      return

    self.CheckField(
        'delay time',
        self.Property('preset_info', {}).get(
           'startup_infinite_delay_supported'),
        fields['startup_delay'])
    self.CheckField(
        'hold time',
        self.Property('preset_info', {}).get('startup_infinite_hold_supported'),
        fields['hold_time'])

  def CheckField(self, field_name, is_supported, new_value):
    if is_supported is None:
      # We can't tell is the new value is correct or not
      return

    if is_supported and new_value != self.INFINITE_TIME:
      self.SetFailed(
          'infinite %s was supported, but the value was truncated after a set.'
          ' Expected %d, got %d' %
          (field_name, self.INFINITE_TIME, new_value))
    elif not is_supported and new_value == self.INFINITE_TIME:
      self.SetFailed(
          'infinite %s was not supported, but the value was not truncated '
          'after a set.' % field_name)


class SetDmxStartupModeOutOfRangeMaximumTime(TestMixins.SetDmxStartupModeMixin,
                                             OptionalParameterTestFixture):
  """Check that the maximum times for DMX_STARTUP_MODE are honored."""
  def Test(self):
    self.in_get = False
    preset_info = self.Property('preset_info', {})
    self.max_delay_time = preset_info.get('max_startup_delay_time')
    self.max_hold_time = preset_info.get('max_startup_hold_time')

    if self.max_delay_time is None or self.max_hold_time is None:
      self.SetNotRun("Max times unknown - PRESET_INFO wasn't acked")
      return

    delay_time = self.max_delay_time
    delay_time_field = self.pid.GetRequestField(RDM_SET, 'startup_delay')
    # 0xffff means 'startup mode not supported'
    if delay_time_field.RawValue(self.max_delay_time) < (0xffff - 1):
      delay_time = delay_time_field.DisplayValue(
          delay_time_field.RawValue(self.max_delay_time) + 1)  # Increment by 1

    hold_time = self.max_hold_time
    hold_time_field = self.pid.GetRequestField(RDM_SET, 'hold_time')
    # 0xffff means 'startup mode not supported'
    if hold_time_field.RawValue(self.max_hold_time) < (0xffff - 1):
      hold_time = hold_time_field.DisplayValue(
          hold_time_field.RawValue(self.max_hold_time) + 1)  # Increment by 1

    if self.Property('set_dmx_startup_mode_supported'):
      self.AddIfSetSupported(self.AckSetResult(action=self.GetStartupMode))
    else:
      self.AddIfSetSupported(
          self.NackSetResult(RDMNack.NR_UNSUPPORTED_COMMAND_CLASS))

    self.SendSet(ROOT_DEVICE, self.pid,
                 [0, delay_time, hold_time, 255])

  def GetStartupMode(self):
    self.in_get = True
    fields = {
      'startup_delay': self.max_delay_time,
      'hold_time': self.max_hold_time,
    }
    self.AddIfGetSupported(self.AckGetResult(field_values=fields))
    self.SendGet(ROOT_DEVICE, self.pid)


class SetDmxStartupModeOutOfRangeMinimumTime(TestMixins.SetDmxStartupModeMixin,
                                             OptionalParameterTestFixture):
  """Check that the minimum times for DMX_STARTUP_MODE are honored."""
  def Test(self):
    self.in_get = False
    preset_info = self.Property('preset_info', {})
    self.min_delay_time = preset_info.get('min_startup_delay_time')
    self.min_hold_time = preset_info.get('min_startup_hold_time')

    if self.min_delay_time is None or self.min_hold_time is None:
      self.SetNotRun("Max times unknown - PRESET_INFO wasn't acked")
      return

    delay_time = self.min_delay_time
    delay_time_field = self.pid.GetRequestField(RDM_SET, 'startup_delay')
    # 0xffff means 'startup mode not supported'
    if (delay_time_field.RawValue(self.min_delay_time) > 1 and
        delay_time_field.RawValue(self.min_delay_time) < 0xffff):
      delay_time = delay_time_field.DisplayValue(
          delay_time_field.RawValue(self.min_delay_time) - 1)  # Decrement by 1

    hold_time = self.min_hold_time
    hold_time_field = self.pid.GetRequestField(RDM_SET, 'hold_time')
    # 0xffff means 'startup mode not supported'
    if (hold_time_field.RawValue(self.min_hold_time) > 1 and
        hold_time_field.RawValue(self.min_hold_time) < 0xffff):
      hold_time = hold_time_field.DisplayValue(
          hold_time_field.RawValue(self.min_hold_time) - 1)  # Decrement by 1

    if self.Property('set_dmx_startup_mode_supported'):
      self.AddIfSetSupported(self.AckSetResult(action=self.GetStartupMode))
    else:
      self.AddIfSetSupported(
          self.NackSetResult(RDMNack.NR_UNSUPPORTED_COMMAND_CLASS))

    self.SendSet(ROOT_DEVICE, self.pid,
                 [0, delay_time, hold_time, 255])

  def GetStartupMode(self):
    self.in_get = True
    fields = {
      'startup_delay': self.min_delay_time,
      'hold_time': self.min_hold_time,
    }
    self.AddIfGetSupported(self.AckGetResult(field_values=fields))
    self.SendGet(ROOT_DEVICE, self.pid)


class SetStartupModeWithNoData(TestMixins.SetWithNoDataMixin,
                               OptionalParameterTestFixture):
  """Set DMX_STARTUP_MODE with no data."""
  CATEGORY = TestCategory.ERROR_CONDITIONS
  PID = 'DMX_STARTUP_MODE'


class AllSubDevicesGetDmxStartupMode(TestMixins.AllSubDevicesGetMixin,
                                     OptionalParameterTestFixture):
  """Get DMX_STARTUP_MODE addressed to ALL_SUB_DEVICES."""
  CATEGORY = TestCategory.SUB_DEVICES
  PID = 'DMX_STARTUP_MODE'


# POWER_ON_SELF_TEST
# -----------------------------------------------------------------------------
class GetPowerOnSelfTest(TestMixins.GetMixin, OptionalParameterTestFixture):
  """Get the POWER_ON_SELF_TEST."""
  CATEGORY = TestCategory.CONTROL
  PID = 'POWER_ON_SELF_TEST'
  EXPECTED_FIELDS = ['power_on_self_test']
  PROVIDES = ['power_on_self_test']


class GetPowerOnSelfTestWithData(TestMixins.GetWithDataMixin,
                                 OptionalParameterTestFixture):
  """Get the POWER_ON_SELF_TEST with extra data."""
  CATEGORY = TestCategory.ERROR_CONDITIONS
  PID = 'POWER_ON_SELF_TEST'


class SetPowerOnSelfTest(TestMixins.SetBoolMixin,
                         OptionalParameterTestFixture):
  """Set POWER_ON_SELF_TEST."""
  CATEGORY = TestCategory.CONTROL
  PID = 'POWER_ON_SELF_TEST'
  EXPECTED_FIELDS = ['power_on_self_test']
  REQUIRES = ['power_on_self_test']

  def OldValue(self):
    return self.Property('power_on_self_test')


class SetPowerOnSelfTestWithNoData(TestMixins.SetWithNoDataMixin,
                                   OptionalParameterTestFixture):
  """Set the POWER_ON_SELF_TEST with no param data."""
  CATEGORY = TestCategory.ERROR_CONDITIONS
  PID = 'POWER_ON_SELF_TEST'


class AllSubDevicesGetPowerOnSelfTest(TestMixins.AllSubDevicesGetMixin,
                                      OptionalParameterTestFixture):
  """Get POWER_ON_SELF_TEST addressed to ALL_SUB_DEVICES."""
  CATEGORY = TestCategory.SUB_DEVICES
  PID = 'POWER_ON_SELF_TEST'


# LOCK_STATE
# -----------------------------------------------------------------------------
class GetLockState(TestMixins.GetMixin, OptionalParameterTestFixture):
  """Get LOCK_STATE."""
  CATEGORY = TestCategory.CONFIGURATION
  PID = "LOCK_STATE"
  PROVIDES = ['current_lock_state', 'number_of_lock_states']

  def Test(self):
    self.AddIfGetSupported(self.AckGetResult())
    self.SendGet(ROOT_DEVICE, self.pid)

  def VerifyResult(self, response, fields):
    if not response.WasAcked():
      for key in self.PROVIDES:
        self.SetProperty(key, None)
      return

    self.SetPropertyFromDict(fields, 'current_lock_state')
    self.SetPropertyFromDict(fields, 'number_of_lock_states')

    if fields['current_lock_state'] > fields['number_of_lock_states']:
      self.SetFailed('Lock State %d exceeded number of lock states %d' %
                     (fields['current_lock_state'],
                      fields['number_of_lock_states']))
      return


class GetLockStateWithData(TestMixins.GetWithDataMixin,
                           OptionalParameterTestFixture):
  """Get LOCK_STATE with extra data."""
  CATEGORY = TestCategory.ERROR_CONDITIONS
  PID = 'LOCK_STATE'


class AllSubDevicesGetLockState(TestMixins.AllSubDevicesGetMixin,
                                OptionalParameterTestFixture):
  """Get LOCK_STATE addressed to ALL_SUB_DEVICES."""
  CATEGORY = TestCategory.SUB_DEVICES
  PID = 'LOCK_STATE'


class SetLockStateWithNoData(TestMixins.SetWithNoDataMixin,
                             OptionalParameterTestFixture):
  """Set LOCK_STATE without no data."""
  CATEGORY = TestCategory.ERROR_CONDITIONS
  PID = 'LOCK_STATE'


class SetLockState(OptionalParameterTestFixture):
  """Set LOCK_STATE."""
  CATEGORY = TestCategory.CONFIGURATION
  PID = 'LOCK_STATE'
  REQUIRES = ['current_lock_state', 'pin_code']

  def Test(self):
    self.lock_state = self.Property('current_lock_state')
    if self.lock_state is None:
      self.SetNotRun('Unable to determine pin code')
      return

    self.pin = self.Property('pin_code')
    if self.pin is None:
      # Try setting to a static value, we make old and new the same just on the
      # off chance this is actually the pin
      # http://www.datagenetics.com/blog/september32012/
      self.AddIfSetSupported([
        self.AckSetResult(),
        self.NackSetResult(RDMNack.NR_DATA_OUT_OF_RANGE),
      ])
      self.SendSet(PidStore.ROOT_DEVICE, self.pid, [439, self.lock_state])

    else:
      self.AddIfSetSupported([
        self.AckSetResult(action=self.VerifySet),
        self.NackSetResult(
          RDMNack.NR_UNSUPPORTED_COMMAND_CLASS,
          advisory='SET for %s returned unsupported command class' % self.PID),
      ])
      self.SendSet(PidStore.ROOT_DEVICE, self.pid, [self.pin, self.lock_state])

  def VerifySet(self):
    self.AddExpectedResults(
        self.AckGetResult(field_values={'current_lock_state': self.lock_state}))
    self.SendGet(PidStore.ROOT_DEVICE, self.pid)


# LOCK_STATE_DESCRIPTION
# -----------------------------------------------------------------------------
class GetLockStateDescription(TestMixins.GetSettingDescriptionsRangeMixin,
                              OptionalParameterTestFixture):
  """Get LOCK_STATE_DESCRIPTION for all known states."""
  CATEGORY = TestCategory.DIMMER_SETTINGS
  PID = 'LOCK_STATE_DESCRIPTION'
  REQUIRES = ['number_of_lock_states']
  EXPECTED_FIELDS = ['lock_state']
  DESCRIPTION_FIELD = 'lock_state_description'


class GetLockStateDescriptionWithNoData(TestMixins.GetWithNoDataMixin,
                                        OptionalParameterTestFixture):
  """Get LOCK_STATE_DESCRIPTION with no lock state specified."""
  CATEGORY = TestCategory.ERROR_CONDITIONS
  PID = 'LOCK_STATE_DESCRIPTION'


class GetLockStateDescriptionWithExtraData(TestMixins.GetWithDataMixin,
                                           OptionalParameterTestFixture):
  """Get LOCK_STATE_DESCRIPTION with extra data."""
  CATEGORY = TestCategory.ERROR_CONDITIONS
  PID = 'LOCK_STATE_DESCRIPTION'


class GetZeroLockStateDescription(TestMixins.GetZeroUInt8Mixin,
                                  OptionalParameterTestFixture):
  """Get LOCK_STATE_DESCRIPTION for lock state 0."""
  PID = 'LOCK_STATE_DESCRIPTION'


class GetOutOfRangeLockStateDescription(TestMixins.GetOutOfRangeByteMixin,
                                        OptionalParameterTestFixture):
  """Get LOCK_STATE_DESCRIPTION for an out-of-range lock state."""
  PID = 'LOCK_STATE_DESCRIPTION'
  REQUIRES = ['number_of_lock_states']
  LABEL = 'lock states'


class SetLockStateDescription(TestMixins.UnsupportedSetMixin,
                              ResponderTestFixture):
  """Set the LOCK_STATE_DESCRIPTION."""
  CATEGORY = TestCategory.ERROR_CONDITIONS
  PID = 'LOCK_STATE_DESCRIPTION'


class AllSubDevicesGetLockStateDescription(TestMixins.AllSubDevicesGetMixin,
                                           OptionalParameterTestFixture):
  """Get LOCK_STATE_DESCRIPTION addressed to ALL_SUB_DEVICES."""
  CATEGORY = TestCategory.SUB_DEVICES
  PID = 'LOCK_STATE_DESCRIPTION'
  DATA = [1]


# LOCK_PIN
# -----------------------------------------------------------------------------
class GetLockPin(TestMixins.GetMixin, OptionalParameterTestFixture):
  """Get LOCK_PIN."""
  CATEGORY = TestCategory.CONFIGURATION
  PID = 'LOCK_PIN'
  EXPECTED_FIELDS = ['pin_code']
  PROVIDES = ['pin_code']
  # Some responders may not let you GET the pin.
  ALLOWED_NACKS = [RDMNack.NR_UNSUPPORTED_COMMAND_CLASS]


class GetLockPinWithData(TestMixins.GetWithDataMixin,
                         OptionalParameterTestFixture):
  """Get LOCK_PIN with data."""
  CATEGORY = TestCategory.ERROR_CONDITIONS
  PID = 'LOCK_PIN'
  DATA = 'foo'
  # Some responders may not let you GET the pin.
  ALLOWED_NACKS = [RDMNack.NR_UNSUPPORTED_COMMAND_CLASS]


class AllSubDevicesGetLockPin(TestMixins.AllSubDevicesGetMixin,
                              OptionalParameterTestFixture):
  """Get LOCK_PIN addressed to ALL_SUB_DEVICES."""
  CATEGORY = TestCategory.SUB_DEVICES
  PID = 'LOCK_PIN'


class SetLockPinWithNoData(TestMixins.SetWithNoDataMixin,
                           OptionalParameterTestFixture):
  """Set LOCK_PIN with no param data."""
  CATEGORY = TestCategory.ERROR_CONDITIONS
  PID = 'LOCK_PIN'


class SetLockPin(OptionalParameterTestFixture):
  """Set LOCK_PIN."""
  CATEGORY = TestCategory.CONFIGURATION
  PID = 'LOCK_PIN'
  REQUIRES = ['pin_code']

  def Test(self):
    self.pin = self.Property('pin_code')
    if self.pin is None:
      # Try setting to a static value, we make old and new the same just on the
      # off chance this is actually the pin
      # http://www.datagenetics.com/blog/september32012/
      self.AddIfSetSupported([
        self.AckSetResult(),
        self.NackSetResult(RDMNack.NR_DATA_OUT_OF_RANGE),
      ])
      self.SendSet(PidStore.ROOT_DEVICE, self.pid, [439, 439])

    else:
      self.AddIfSetSupported([
        self.AckSetResult(action=self.VerifySet),
        self.NackSetResult(
          RDMNack.NR_UNSUPPORTED_COMMAND_CLASS,
          advisory='SET for %s returned unsupported command class' % self.PID),
      ])
      self.SendSet(PidStore.ROOT_DEVICE, self.pid, [self.pin, self.pin])

  def VerifySet(self):
    self.AddExpectedResults([
      self.AckGetResult(field_values={'pin_code': self.pin}),
      self.NackGetResult(RDMNack.NR_UNSUPPORTED_COMMAND_CLASS),
    ])
    self.SendGet(PidStore.ROOT_DEVICE, self.pid)


class SetInvalidLockPin(OptionalParameterTestFixture):
  """Set LOCK_PIN with the wrong pin code."""
  CATEGORY = TestCategory.ERROR_CONDITIONS
  PID = 'LOCK_PIN'

  REQUIRES = ['pin_code']

  def Test(self):
    self.pin = self.Property('pin_code')
    if self.pin is None:
      self.SetNotRun('Unable to determine pin code')
      return

    bad_pin = (self.pin + 1) % 10000
    self.AddIfSetSupported(self.NackSetResult(RDMNack.NR_DATA_OUT_OF_RANGE))
    self.SendSet(ROOT_DEVICE, self.pid, [0, bad_pin])


class SetOutOfRangeLockPin(OptionalParameterTestFixture):
  """Set LOCK_PIN with an out-of-range pin code."""
  CATEGORY = TestCategory.ERROR_CONDITIONS
  PID = 'LOCK_PIN'
  REQUIRES = ['pin_code']

  def Test(self):
    self.pin = self.Property('pin_code')
    if self.pin is None:
      self.SetNotRun('Unable to determine pin code')
      return

    # Section 3.9, out of range pins return NR_FORMAT_ERROR rather than
    # NR_DATA_OUT_OF_RANGE like one may expect. NR_DATA_OUT_OF_RANGE is
    # reserved for reporting when an incorrect PIN is used.
    self.AddIfSetSupported(self.NackSetResult(RDMNack.NR_FORMAT_ERROR))
    data = struct.pack('!HH', 10001, self.pin)
    self.SendRawSet(ROOT_DEVICE, self.pid, data)


# BURN_IN
# -----------------------------------------------------------------------------
class GetBurnIn(TestMixins.GetMixin, OptionalParameterTestFixture):
  """GET BURN_IN."""
  CATEGORY = TestCategory.POWER_LAMP_SETTINGS
  PID = 'BURN_IN'
  EXPECTED_FIELDS = ['hours_remaining']
  PROVIDES = ['burn_in_hours']


class GetBurnInWithData(TestMixins.GetWithDataMixin,
                        OptionalParameterTestFixture):
  """Get BURN_IN with extra data."""
  CATEGORY = TestCategory.ERROR_CONDITIONS
  PID = 'BURN_IN'


class SetBurnIn(TestMixins.SetUInt8Mixin, OptionalParameterTestFixture):
  """Set BURN_IN."""
  CATEGORY = TestCategory.POWER_LAMP_SETTINGS
  PID = 'BURN_IN'
  EXPECTED_FIELDS = ['hours_remaining']
  REQUIRES = ['burn_in_hours']

  def OldValue(self):
    return self.Property('burn_in_hours')

  def VerifySet(self):
    new_value = self.NewValue()
    results = [
      self.AckGetResult(
          field_names=self.EXPECTED_FIELDS,
          field_values={self.EXPECTED_FIELDS[0]: self.NewValue()}),
    ]
    # Since this is hours remaining, it may be decremented before we can read
    # it back
    if new_value:
      results.append(
        self.AckGetResult(
            field_names=self.EXPECTED_FIELDS,
            field_values={self.EXPECTED_FIELDS[0]: new_value - 1}))
    self.AddExpectedResults(results)
    self.SendGet(ROOT_DEVICE, self.pid)


class SetBurnInWithNoData(TestMixins.SetWithNoDataMixin,
                          OptionalParameterTestFixture):
  """Set BURN_IN with no param data."""
  CATEGORY = TestCategory.ERROR_CONDITIONS
  PID = 'BURN_IN'


class AllSubDevicesGetBurnIn(TestMixins.AllSubDevicesGetMixin,
                             OptionalParameterTestFixture):
  """Get BURN_IN addressed to ALL_SUB_DEVICES."""
  CATEGORY = TestCategory.SUB_DEVICES
  PID = 'BURN_IN'


# DIMMER_INFO
# -----------------------------------------------------------------------------
class GetDimmerInfo(OptionalParameterTestFixture):
  """GET dimmer info."""
  CATEGORY = TestCategory.DIMMER_SETTINGS
  PID = 'DIMMER_INFO'
  REQUIRES = ['supported_parameters']
  PROVIDES = ['minimum_level_lower', 'minimum_level_upper',
              'maximum_level_lower', 'maximum_level_upper',
              'number_curves_supported', 'levels_resolution',
              'split_levels_supported']

  def Test(self):
    self.AddIfGetSupported(self.AckGetResult())
    self.SendGet(ROOT_DEVICE, self.pid)

  def VerifyResult(self, response, fields):
    if not response.WasAcked():
      for field in self.PROVIDES:
        self.SetProperty(field, None)
      return

    if fields['minimum_level_lower'] > fields['minimum_level_upper']:
      self.AddAdvisory('minimum_level_lower (%d) > minimum_level_upper (%d)'
                       % (fields['minimum_level_lower'],
                          fields['minimum_level_upper']))

    if fields['maximum_level_lower'] > fields['maximum_level_upper']:
      self.AddAdvisory('maximum_level_lower (%d) > maximum_level_upper (%d)'
                       % (fields['maximum_level_lower'],
                          fields['maximum_level_upper']))

    self.SetPropertyFromDict(fields, 'minimum_level_lower')
    self.SetPropertyFromDict(fields, 'minimum_level_upper')
    self.SetPropertyFromDict(fields, 'maximum_level_lower')
    self.SetPropertyFromDict(fields, 'maximum_level_upper')
    self.SetPropertyFromDict(fields, 'number_curves_supported')
    self.SetPropertyFromDict(fields, 'levels_resolution')

    self.SetProperty('split_levels_supported', fields['split_levels_supported'])

    self.CheckFieldsAreUnsupported(
        'MINIMUM_LEVEL', fields,
        {'minimum_level_lower': 0, 'minimum_level_upper': 0,
         'split_levels_supported': 0})
    self.CheckFieldsAreUnsupported(
        'MAXIMUM_LEVEL', fields,
        {'maximum_level_lower': 0xffff, 'maximum_level_upper': 0xffff})

  def CheckFieldsAreUnsupported(self, pid_name, fields, keys):
    if self.LookupPid(pid_name).value in self.Property('supported_parameters'):
      return

    for key, expected_value in keys.iteritems():
      if fields[key] != expected_value:
        self.AddWarning(
            "%s isn't supported but %s in DIMMER_INFO was not %hx" %
            (pid_name, key, expected_value))


class GetDimmerInfoWithData(TestMixins.GetWithDataMixin,
                            OptionalParameterTestFixture):
  """Get DIMMER_INFO with extra data."""
  CATEGORY = TestCategory.ERROR_CONDITIONS
  PID = 'DIMMER_INFO'


class SetDimmerInfo(TestMixins.UnsupportedSetMixin, ResponderTestFixture):
  """Set DIMMER_INFO."""
  CATEGORY = TestCategory.ERROR_CONDITIONS
  PID = 'DIMMER_INFO'


class AllSubDevicesGetDimmerInfo(TestMixins.AllSubDevicesGetMixin,
                                 OptionalParameterTestFixture):
  """Get DIMMER_INFO addressed to ALL_SUB_DEVICES."""
  CATEGORY = TestCategory.SUB_DEVICES
  PID = 'DIMMER_INFO'


# MINIMUM_LEVEL
# -----------------------------------------------------------------------------
class GetMinimumLevel(TestMixins.GetMixin, OptionalParameterTestFixture):
  """Get MINIMUM_LEVEL."""
  CATEGORY = TestCategory.DIMMER_SETTINGS
  PID = "MINIMUM_LEVEL"
  REQUIRES = ['minimum_level_lower', 'minimum_level_upper',
              'split_levels_supported']
  PROVIDES = ['minimum_level_settings']

  def Test(self):
    self.AddIfGetSupported(self.AckGetResult())
    self.SendGet(ROOT_DEVICE, self.pid)

  def VerifyResult(self, response, fields):
    if fields is None:
      fields = {}
    self.SetProperty('minimum_level_settings', fields)

    if not response.WasAcked():
      return

    min_increasing = fields['minimum_level_increasing']
    min_decreasing = fields['minimum_level_decreasing']
    lower_limit = self.Property('minimum_level_lower')
    upper_limit = self.Property('minimum_level_upper')
    if lower_limit is not None and upper_limit is not None:
      if min_increasing < lower_limit or min_increasing > upper_limit:
        self.SetFailed(
            'minimum_level_increasing is outside the range [%d, %d] from '
            'DIMMER_INFO' % (lower_limit, upper_limit))
        return
      if min_decreasing < lower_limit or min_decreasing > upper_limit:
        self.SetFailed(
            'minimum_level_decreasing is outside the range [%d, %d] from '
            'DIMMER_INFO' % (lower_limit, upper_limit))
        return

    split_supported = self.Property('split_levels_supported')
    if split_supported is not None:
      if not split_supported and min_increasing != min_decreasing:
        self.SetFailed(
            'Split min levels not supported but min level increasing (%d)'
            ' != min level decreasing (%d)' % (min_increasing, min_decreasing))


class GetMinimumLevelWithData(TestMixins.GetWithDataMixin,
                              OptionalParameterTestFixture):
  """Get MINIMUM_LEVEL with extra data."""
  CATEGORY = TestCategory.ERROR_CONDITIONS
  PID = 'MINIMUM_LEVEL'


class AllSubDevicesGetMinimumLevel(TestMixins.AllSubDevicesGetMixin,
                                   OptionalParameterTestFixture):
  """Get MINIMUM_LEVEL addressed to ALL_SUB_DEVICES."""
  CATEGORY = TestCategory.SUB_DEVICES
  PID = 'MINIMUM_LEVEL'


class SetMinimumLevel(OptionalParameterTestFixture):
  """Set MINIMUM_LEVEL without changing the settings."""
  CATEGORY = TestCategory.DIMMER_SETTINGS
  PID = 'MINIMUM_LEVEL'
  REQUIRES = ['minimum_level_settings']
  PROVIDES = ['set_minimum_level_supported']

  def Test(self):
    settings = self.Property('minimum_level_settings')
    if not settings:
      self.SetNotRun('Unable to determine current MINIMUM_LEVEL settings')
      return

    self.AddIfSetSupported([
      self.AckSetResult(),
      self.NackSetResult(RDMNack.NR_UNSUPPORTED_COMMAND_CLASS),
    ])
    self.SendSet(
        ROOT_DEVICE, self.pid,
        [settings['minimum_level_increasing'],
         settings['minimum_level_decreasing'],
         settings['on_below_minimum']])

  def VerifyResult(self, response, fields):
    self.SetProperty('set_minimum_level_supported', response.WasAcked())


class SetLowerIncreasingMiniumLevel(TestMixins.SetMinimumLevelMixin,
                                    OptionalParameterTestFixture):
  """Set MINIMUM_LEVEL to the smallest value from DIMMER_INFO."""
  REQUIRES = TestMixins.SetMinimumLevelMixin.REQUIRES + ['minimum_level_lower']

  def MinLevelIncreasing(self):
    return self.Property('minimum_level_lower')


class SetUpperIncreasingMiniumLevel(TestMixins.SetMinimumLevelMixin,
                                    OptionalParameterTestFixture):
  """Set MINIMUM_LEVEL to the largest value from DIMMER_INFO."""
  REQUIRES = TestMixins.SetMinimumLevelMixin.REQUIRES + ['minimum_level_upper']

  def MinLevelIncreasing(self):
    return self.Property('minimum_level_upper')


class SetOutOfRangeLowerIncreasingMiniumLevel(TestMixins.SetMinimumLevelMixin,
                                              OptionalParameterTestFixture):
  """Set MINIMUM_LEVEL to one less than the smallest value from DIMMER_INFO."""
  REQUIRES = TestMixins.SetMinimumLevelMixin.REQUIRES + ['minimum_level_lower']

  def ExpectedResults(self):
    return self.NackSetResult(RDMNack.NR_DATA_OUT_OF_RANGE)

  def ShouldSkip(self):
    self.lower = self.Property('minimum_level_lower')
    if self.lower == 0:
      self.SetNotRun('All values supported')
      return True
    return False

  def MinLevelIncreasing(self):
    return self.lower - 1


class SetOutOfRangeUpperIncreasingMiniumLevel(TestMixins.SetMinimumLevelMixin,
                                              OptionalParameterTestFixture):
  """Set MINIMUM_LEVEL to one more than the largest value from DIMMER_INFO."""
  REQUIRES = TestMixins.SetMinimumLevelMixin.REQUIRES + ['minimum_level_upper']

  def ExpectedResults(self):
    return self.NackSetResult(RDMNack.NR_DATA_OUT_OF_RANGE)

  def ShouldSkip(self):
    self.upper = self.Property('minimum_level_upper')
    if self.upper == 0xfffe:
      self.SetNotRun('All values supported')
      return True
    return False

  def MinLevelIncreasing(self):
    return self.upper + 1


# MAXIMUM_LEVEL
# -----------------------------------------------------------------------------
class GetMaximumLevel(TestMixins.GetMixin, OptionalParameterTestFixture):
  """Get MAXIMUM_LEVEL."""
  CATEGORY = TestCategory.DIMMER_SETTINGS
  PID = "MAXIMUM_LEVEL"
  PROVIDES = ['maximum_level']
  EXPECTED_FIELDS = ['maximum_level']


class GetMaximumLevelWithData(TestMixins.GetWithDataMixin,
                              OptionalParameterTestFixture):
  """Get MAXIMUM_LEVEL with extra data."""
  CATEGORY = TestCategory.ERROR_CONDITIONS
  PID = 'MAXIMUM_LEVEL'


class SetMaximumLevel(OptionalParameterTestFixture):
  """Set MAXIMUM_LEVEL without changing the settings."""
  CATEGORY = TestCategory.DIMMER_SETTINGS
  PID = 'MAXIMUM_LEVEL'
  REQUIRES = ['maximum_level']
  PROVIDES = ['set_maximum_level_supported']

  def Test(self):
    current_value = self.Property('maximum_level')
    if current_value is None:
      current_value = 0xffff

    self.AddIfSetSupported([
      self.AckSetResult(),
      self.NackSetResult(RDMNack.NR_UNSUPPORTED_COMMAND_CLASS),
    ])
    self.SendSet(ROOT_DEVICE, self.pid, [current_value])

  def VerifyResult(self, response, fields):
    self.SetProperty('set_maximum_level_supported', response.WasAcked())


class SetLowerMaximumLevel(TestMixins.SetMaximumLevelMixin,
                           OptionalParameterTestFixture):
  """Set MAXIMUM_LEVEL to the smallest value from DIMMER_INFO."""
  REQUIRES = TestMixins.SetMaximumLevelMixin.REQUIRES + ['maximum_level_lower']

  def Test(self):
    self.value = self.Property('maximum_level_lower')
    if self.value is None:
      self.SetNotRun('No lower maximum level from DIMMER_INFO')
      return

    if self.Property('set_maximum_level_supported'):
      self.AddIfSetSupported(self.AckSetResult(action=self.GetMaxLevel))
    else:
      self.AddIfSetSupported(
          self.NackSetResult(RDMNack.NR_UNSUPPORTED_COMMAND_CLASS))

    self.SendSet(ROOT_DEVICE, self.pid, [self.value])

  def GetMaxLevel(self):
    self.AddIfGetSupported(self.AckGetResult(
        field_values={'maximum_level': self.value}))
    self.SendGet(ROOT_DEVICE, self.pid)


class SetUpperMaximumLevel(TestMixins.SetMaximumLevelMixin,
                           OptionalParameterTestFixture):
  """Set MAXIMUM_LEVEL to the largest value from DIMMER_INFO."""
  REQUIRES = TestMixins.SetMaximumLevelMixin.REQUIRES + ['maximum_level_upper']

  def Test(self):
    self.value = self.Property('maximum_level_upper')
    if self.value is None:
      self.SetNotRun('No upper maximum level from DIMMER_INFO')
      return

    if self.Property('set_maximum_level_supported'):
      self.AddIfSetSupported(self.AckSetResult(action=self.GetMaxLevel))
    else:
      self.AddIfSetSupported(
          self.NackSetResult(RDMNack.NR_UNSUPPORTED_COMMAND_CLASS))

    self.SendSet(ROOT_DEVICE, self.pid, [self.value])

  def GetMaxLevel(self):
    self.AddIfGetSupported(self.AckGetResult(
        field_values={'maximum_level': self.value}))
    self.SendGet(ROOT_DEVICE, self.pid)


class SetLowerOutOfRangeMaximumLevel(OptionalParameterTestFixture):
  """Set MAXIMUM_LEVEL a value smaller than the minimum."""
  CATEGORY = TestCategory.DIMMER_SETTINGS
  PID = 'MAXIMUM_LEVEL'
  REQUIRES = ['maximum_level_lower', 'set_maximum_level_supported']

  def Test(self):
    self.value = self.Property('maximum_level_lower')
    if self.value is None:
      self.SetNotRun('No lower maximum level from DIMMER_INFO')
      return

    if self.value == 0:
      self.SetNotRun('Range for maximum level begins at 0')
      return
    self.value -= 1

    if self.Property('set_maximum_level_supported'):
      self.AddIfSetSupported(self.NackSetResult(RDMNack.NR_DATA_OUT_OF_RANGE))
    else:
      self.AddIfSetSupported(
          self.NackSetResult(RDMNack.NR_UNSUPPORTED_COMMAND_CLASS))

    self.SendSet(ROOT_DEVICE, self.pid, [self.value])


class SetUpperOutOfRangeMaximumLevel(OptionalParameterTestFixture):
  """Set MAXIMUM_LEVEL a value larger than the maximum."""
  CATEGORY = TestCategory.DIMMER_SETTINGS
  PID = 'MAXIMUM_LEVEL'
  REQUIRES = ['maximum_level_upper', 'set_maximum_level_supported']

  def Test(self):
    self.value = self.Property('maximum_level_upper')
    if self.value is None:
      self.SetNotRun('No upper maximum level from DIMMER_INFO')
      return

    if self.value == 0xffff:
      self.SetNotRun('Range for maximum level ends at 0xffff')
      return
    self.value += 1

    if self.Property('set_maximum_level_supported'):
      self.AddIfSetSupported(self.NackSetResult(RDMNack.NR_DATA_OUT_OF_RANGE))
    else:
      self.AddIfSetSupported(
          self.NackSetResult(RDMNack.NR_UNSUPPORTED_COMMAND_CLASS))

    self.SendSet(ROOT_DEVICE, self.pid, [self.value])


class AllSubDevicesGetMaximumLevel(TestMixins.AllSubDevicesGetMixin,
                                   OptionalParameterTestFixture):
  """Get MAXIMUM_LEVEL addressed to ALL_SUB_DEVICES."""
  CATEGORY = TestCategory.SUB_DEVICES
  PID = 'MAXIMUM_LEVEL'


# CURVE
# -----------------------------------------------------------------------------
class GetCurve(TestMixins.GetMixin, OptionalParameterTestFixture):
  """Get CURVE."""
  CATEGORY = TestCategory.DIMMER_SETTINGS
  PID = "CURVE"
  REQUIRES = ['number_curves_supported']
  PROVIDES = ['current_curve', 'number_curves']

  def Test(self):
    self.AddIfGetSupported(self.AckGetResult())
    self.SendGet(ROOT_DEVICE, self.pid)

  def VerifyResult(self, response, fields):
    if not response.WasAcked():
      for key in self.PROVIDES:
        self.SetProperty(key, None)
      return

    self.SetPropertyFromDict(fields, 'current_curve')
    self.SetPropertyFromDict(fields, 'number_curves')

    if fields['current_curve'] == 0:
      self.SetFailed('Curves must be numbered from 1')
      return

    if fields['current_curve'] > fields['number_curves']:
      self.SetFailed('Curve %d exceeded number of curves %d' %
                     (fields['current_curve'], fields['number_curves']))
      return

    expected_curves = self.Property('number_curves_supported')
    if expected_curves is not None:
      if expected_curves != fields['number_curves']:
        self.AddWarning(
            'The number of curves reported in DIMMER_INFO (%d) does not '
            'match the number from CURVE (%d)' %
            (expected_curves, fields['number_curves']))


class GetCurveWithData(TestMixins.GetWithDataMixin,
                       OptionalParameterTestFixture):
  """Get CURVE with extra data."""
  CATEGORY = TestCategory.ERROR_CONDITIONS
  PID = 'CURVE'


class SetCurve(OptionalParameterTestFixture):
  """Set CURVE."""
  CATEGORY = TestCategory.DIMMER_SETTINGS
  PID = "CURVE"
  REQUIRES = ['current_curve', 'number_curves']

  def Test(self):
    curves = self.Property('number_curves')
    if curves:
      self.curves = [i + 1 for i in xrange(curves)]
      self._SetCurve()
    else:
      # Check we get a NR_UNKNOWN_PID
      self.AddExpectedResults(self.NackSetResult(RDMNack.NR_UNKNOWN_PID))
      self.curve = 1  # Can use anything here really
      self.SendSet(ROOT_DEVICE, self.pid, [1])

  def _SetCurve(self):
    if not self.curves:
      # End of the list, we're done
      self.Stop()
      return

    self.AddIfSetSupported(self.AckSetResult(action=self.VerifySet))
    self.SendSet(ROOT_DEVICE, self.pid, [self.curves[0]])

  def VerifySet(self):
    self.AddIfGetSupported(
      self.AckGetResult(
        field_values={'current_curve': self.curves[0]},
        action=self.NextCurve))
    self.SendGet(ROOT_DEVICE, self.pid)

  def NextCurve(self):
    self.curves = self.curves[1:]
    self._SetCurve()

  def ResetState(self):
    if not self.PidSupported() or not self.Property('current_curve'):
      return

    self.SendSet(ROOT_DEVICE, self.pid, [self.Property('current_curve')])
    self._wrapper.Run()


class SetZeroCurve(TestMixins.SetZeroUInt8Mixin,
                   OptionalParameterTestFixture):
  """Set CURVE to 0."""
  PID = 'CURVE'


class SetOutOfRangeCurve(TestMixins.SetOutOfRangeByteMixin,
                         OptionalParameterTestFixture):
  """Set CURVE to an out-of-range value."""
  PID = 'CURVE'
  REQUIRES = ['number_curves']
  LABEL = 'curves'


class SetCurveWithNoData(TestMixins.SetWithNoDataMixin,
                         OptionalParameterTestFixture):
  """Set CURVE without any data."""
  CATEGORY = TestCategory.ERROR_CONDITIONS
  PID = 'CURVE'


class AllSubDevicesGetCurve(TestMixins.AllSubDevicesGetMixin,
                            OptionalParameterTestFixture):
  """Get CURVE addressed to ALL_SUB_DEVICES."""
  CATEGORY = TestCategory.SUB_DEVICES
  PID = 'CURVE'


# CURVE_DESCRIPTION
# -----------------------------------------------------------------------------
class GetCurveDescription(TestMixins.GetSettingDescriptionsRangeMixin,
                          OptionalParameterTestFixture):
  """Get the CURVE_DESCRIPTION for all known curves."""
  CATEGORY = TestCategory.DIMMER_SETTINGS
  PID = 'CURVE_DESCRIPTION'
  REQUIRES = ['number_curves']
  EXPECTED_FIELDS = ['curve_number']
  DESCRIPTION_FIELD = 'curve_description'


class GetCurveDescriptionWithNoData(TestMixins.GetWithNoDataMixin,
                                    OptionalParameterTestFixture):
  """Get CURVE_DESCRIPTION with no curve number specified."""
  CATEGORY = TestCategory.ERROR_CONDITIONS
  PID = 'CURVE_DESCRIPTION'


class GetCurveDescriptionWithExtraData(TestMixins.GetWithDataMixin,
                                       OptionalParameterTestFixture):
  """Get CURVE_DESCRIPTION with extra data."""
  CATEGORY = TestCategory.ERROR_CONDITIONS
  PID = 'CURVE_DESCRIPTION'


class GetZeroCurveDescription(TestMixins.GetZeroUInt8Mixin,
                              OptionalParameterTestFixture):
  """Get CURVE_DESCRIPTION for curve 0."""
  PID = 'CURVE_DESCRIPTION'


class GetOutOfRangeCurveDescription(TestMixins.GetOutOfRangeByteMixin,
                                    OptionalParameterTestFixture):
  """Get CURVE_DESCRIPTION for an out-of-range curve."""
  PID = 'CURVE_DESCRIPTION'
  REQUIRES = ['number_curves']
  LABEL = 'curves'


class SetCurveDescription(TestMixins.UnsupportedSetMixin,
                          ResponderTestFixture):
  """Set the CURVE_DESCRIPTION."""
  CATEGORY = TestCategory.ERROR_CONDITIONS
  PID = 'CURVE_DESCRIPTION'


class AllSubDevicesGetCurveDescription(TestMixins.AllSubDevicesGetMixin,
                                       OptionalParameterTestFixture):
  """Get CURVE_DESCRIPTION addressed to ALL_SUB_DEVICES."""
  CATEGORY = TestCategory.SUB_DEVICES
  PID = 'CURVE_DESCRIPTION'
  DATA = [1]


# OUTPUT_RESPONSE_TIME
# -----------------------------------------------------------------------------
class GetOutputResponseTime(TestMixins.GetMixin, OptionalParameterTestFixture):
  """Get OUTPUT_RESPONSE_TIME."""
  CATEGORY = TestCategory.DIMMER_SETTINGS
  PID = "OUTPUT_RESPONSE_TIME"
  PROVIDES = ['current_response_time', 'number_response_options']

  def Test(self):
    self.AddIfGetSupported(self.AckGetResult())
    self.SendGet(ROOT_DEVICE, self.pid)

  def VerifyResult(self, response, fields):
    if not response.WasAcked():
      for key in self.PROVIDES:
        self.SetProperty(key, None)
      return

    self.SetPropertyFromDict(fields, 'current_response_time')
    self.SetPropertyFromDict(fields, 'number_response_options')

    if fields['current_response_time'] == 0:
      self.SetFailed('Output response times must be numbered from 1')
      return

    if fields['current_response_time'] > fields['number_response_options']:
      self.SetFailed(
          'Output response time %d exceeded number of response times %d' %
          (fields['current_response_time'],
           fields['number_response_options']))
      return


class GetOutputResponseTimeWithData(TestMixins.GetWithDataMixin,
                                    OptionalParameterTestFixture):
  """Get OUTPUT_RESPONSE_TIME with extra data."""
  CATEGORY = TestCategory.ERROR_CONDITIONS
  PID = 'OUTPUT_RESPONSE_TIME'


class SetOutputResponseTime(OptionalParameterTestFixture):
  """Set OUTPUT_RESPONSE_TIME."""
  CATEGORY = TestCategory.DIMMER_SETTINGS
  PID = "OUTPUT_RESPONSE_TIME"
  REQUIRES = ['current_response_time', 'number_response_options']

  def Test(self):
    times = self.Property('number_response_options')
    if times:
      self.output_response_times = [i + 1 for i in xrange(times)]
      self._SetOutputResponseTime()
    else:
      # Check we get a NR_UNKNOWN_PID
      self.AddExpectedResults(self.NackSetResult(RDMNack.NR_UNKNOWN_PID))
      self.current_response_time = 1  # Can use anything here really
      self.SendSet(ROOT_DEVICE, self.pid, [1])

  def _SetOutputResponseTime(self):
    if not self.output_response_times:
      # End of the list, we're done
      self.Stop()
      return

    self.AddIfSetSupported(self.AckSetResult(action=self.VerifySet))
    self.SendSet(ROOT_DEVICE, self.pid, [self.output_response_times[0]])

  def VerifySet(self):
    self.AddIfGetSupported(
      self.AckGetResult(
        field_values={'current_response_time': self.output_response_times[0]},
        action=self.NextOutputResponseTime))
    self.SendGet(ROOT_DEVICE, self.pid)

  def NextOutputResponseTime(self):
    self.output_response_times = self.output_response_times[1:]
    self._SetOutputResponseTime()

  def ResetState(self):
    if not self.PidSupported() or not self.Property('current_response_time'):
      return

    self.SendSet(ROOT_DEVICE, self.pid,
                 [self.Property('current_response_time')])
    self._wrapper.Run()


class SetZeroOutputResponseTime(TestMixins.SetZeroUInt8Mixin,
                                OptionalParameterTestFixture):
  """Set OUTPUT_RESPONSE_TIME to 0."""
  PID = 'OUTPUT_RESPONSE_TIME'


class SetOutOfRangeOutputResponseTime(TestMixins.SetOutOfRangeByteMixin,
                                      OptionalParameterTestFixture):
  """Set OUTPUT_RESPONSE_TIME to an out-of-range value."""
  PID = 'OUTPUT_RESPONSE_TIME'
  REQUIRES = ['number_response_options']
  LABEL = 'output response times'


class SetOutputResponseTimeWithNoData(TestMixins.SetWithNoDataMixin,
                                      OptionalParameterTestFixture):
  """Set OUTPUT_RESPONSE_TIME without any data."""
  CATEGORY = TestCategory.ERROR_CONDITIONS
  PID = 'OUTPUT_RESPONSE_TIME'


class AllSubDevicesGetOutputResponseTime(TestMixins.AllSubDevicesGetMixin,
                                         OptionalParameterTestFixture):
  """Get OUTPUT_RESPONSE_TIME addressed to ALL_SUB_DEVICES."""
  CATEGORY = TestCategory.SUB_DEVICES
  PID = 'OUTPUT_RESPONSE_TIME'


# OUTPUT_RESPONSE_TIME_DESCRIPTION
# -----------------------------------------------------------------------------
class GetOutputResponseTimeDescription(
        TestMixins.GetSettingDescriptionsRangeMixin,
        OptionalParameterTestFixture):
  """Get the OUTPUT_RESPONSE_TIME_DESCRIPTION for all response times."""
  CATEGORY = TestCategory.DIMMER_SETTINGS
  PID = 'OUTPUT_RESPONSE_TIME_DESCRIPTION'
  REQUIRES = ['number_response_options']
  EXPECTED_FIELDS = ['response_time']
  DESCRIPTION_FIELD = 'response_time_description'


class GetOutputResponseTimeDescriptionWithNoData(TestMixins.GetWithNoDataMixin,
                                                 OptionalParameterTestFixture):
  """Get OUTPUT_RESPONSE_TIME_DESCRIPTION with no response time number."""
  CATEGORY = TestCategory.ERROR_CONDITIONS
  PID = 'OUTPUT_RESPONSE_TIME_DESCRIPTION'


class GetOutputResponseTimeDescriptionWithExtraData(
        TestMixins.GetWithDataMixin,
        OptionalParameterTestFixture):
  """Get OUTPUT_RESPONSE_TIME_DESCRIPTION with extra data."""
  CATEGORY = TestCategory.ERROR_CONDITIONS
  PID = 'OUTPUT_RESPONSE_TIME_DESCRIPTION'


class GetZeroOutputResponseTimeDescription(TestMixins.GetZeroUInt8Mixin,
                                           OptionalParameterTestFixture):
  """Get OUTPUT_RESPONSE_TIME_DESCRIPTION for response_time 0."""
  PID = 'OUTPUT_RESPONSE_TIME_DESCRIPTION'


class GetOutOfRangeOutputResponseTimeDescription(
        TestMixins.GetOutOfRangeByteMixin,
        OptionalParameterTestFixture):
  """Get OUTPUT_RESPONSE_TIME_DESCRIPTION for an out-of-range response time."""
  PID = 'OUTPUT_RESPONSE_TIME_DESCRIPTION'
  REQUIRES = ['number_response_options']
  LABEL = 'response times'


class SetOutputResponseTimeDescription(TestMixins.UnsupportedSetMixin,
                                       ResponderTestFixture):
  """SET OUTPUT_RESPONSE_TIME_DESCRIPTION."""
  CATEGORY = TestCategory.ERROR_CONDITIONS
  PID = 'OUTPUT_RESPONSE_TIME_DESCRIPTION'


class AllSubDevicesGetOutputResponseTimeDescription(
        TestMixins.AllSubDevicesGetMixin,
        OptionalParameterTestFixture):
  """Get OUTPUT_RESPONSE_TIME_DESCRIPTION addressed to ALL_SUB_DEVICES."""
  CATEGORY = TestCategory.SUB_DEVICES
  PID = 'OUTPUT_RESPONSE_TIME_DESCRIPTION'
  DATA = [1]


# MODULATION_FREQUENCY
# -----------------------------------------------------------------------------
class GetModulationFrequency(TestMixins.GetMixin, OptionalParameterTestFixture):
  """Get MODULATION_FREQUENCY."""
  CATEGORY = TestCategory.DIMMER_SETTINGS
  PID = "MODULATION_FREQUENCY"
  PROVIDES = ['current_modulation_frequency', 'number_modulation_frequencies']

  def Test(self):
    self.AddIfGetSupported(self.AckGetResult())
    self.SendGet(ROOT_DEVICE, self.pid)

  def VerifyResult(self, response, fields):
    if not response.WasAcked():
      for key in self.PROVIDES:
        self.SetProperty(key, None)
      return

    self.SetPropertyFromDict(fields, 'current_modulation_frequency')
    self.SetPropertyFromDict(fields, 'number_modulation_frequencies')

    if fields['current_modulation_frequency'] == 0:
      self.SetFailed('Modulation frequency must be numbered from 1')
      return

    if (fields['current_modulation_frequency'] >
        fields['number_modulation_frequencies']):
      self.SetFailed(
          'Modulation frequency %d exceeded number of modulation frequencies %d'
          % (fields['current_modulation_frequency'],
             fields['number_modulation_frequencies']))
      return


class GetModulationFrequencyWithData(TestMixins.GetWithDataMixin,
                                     OptionalParameterTestFixture):
  """Get MODULATION_FREQUENCY with extra data."""
  CATEGORY = TestCategory.ERROR_CONDITIONS
  PID = 'MODULATION_FREQUENCY'


class SetModulationFrequency(OptionalParameterTestFixture):
  """Set MODULATION_FREQUENCY."""
  CATEGORY = TestCategory.DIMMER_SETTINGS
  PID = "MODULATION_FREQUENCY"
  REQUIRES = ['current_modulation_frequency', 'number_modulation_frequencies']

  def Test(self):
    items = self.Property('number_modulation_frequencies')
    if items:
      self.frequencies = [i + 1 for i in xrange(items)]
      self._SetModulationFrequency()
    else:
      # Check we get a NR_UNKNOWN_PID
      self.AddExpectedResults(self.NackSetResult(RDMNack.NR_UNKNOWN_PID))
      self.frequency = 1  # Can use anything here really
      self.SendSet(ROOT_DEVICE, self.pid, [1])

  def _SetModulationFrequency(self):
    if not self.frequencies:
      # End of the list, we're done
      self.Stop()
      return

    self.AddIfSetSupported(self.AckSetResult(action=self.VerifySet))
    self.SendSet(ROOT_DEVICE, self.pid, [self.frequencies[0]])

  def VerifySet(self):
    self.AddIfGetSupported(
      self.AckGetResult(
        field_values={'current_modulation_frequency': self.frequencies[0]},
        action=self.NextModulationFrequency))
    self.SendGet(ROOT_DEVICE, self.pid)

  def NextModulationFrequency(self):
    self.frequencies = self.frequencies[1:]
    self._SetModulationFrequency()

  def ResetState(self):
    if (not self.PidSupported() or
        not self.Property('current_modulation_frequency')):
      return

    self.SendSet(ROOT_DEVICE, self.pid,
                 [self.Property('current_modulation_frequency')])
    self._wrapper.Run()


class SetZeroModulationFrequency(TestMixins.SetZeroUInt8Mixin,
                                 OptionalParameterTestFixture):
  """Set MODULATION_FREQUENCY with a frequency setting of 0."""
  PID = 'MODULATION_FREQUENCY'


class SetOutOfRangeModulationFrequency(TestMixins.SetOutOfRangeByteMixin,
                                       OptionalParameterTestFixture):
  """Set MODULATION_FREQUENCY to an out-of-range value."""
  PID = 'MODULATION_FREQUENCY'
  REQUIRES = ['number_modulation_frequencies']
  LABEL = 'modulation frequencies'


class SetModulationFrequencyWithNoData(TestMixins.SetWithNoDataMixin,
                                       OptionalParameterTestFixture):
  """Set MODULATION_FREQUENCY without any data."""
  CATEGORY = TestCategory.ERROR_CONDITIONS
  PID = 'MODULATION_FREQUENCY'


class AllSubDevicesGetModulationFrequency(TestMixins.AllSubDevicesGetMixin,
                                          OptionalParameterTestFixture):
  """Get MODULATION_FREQUENCY addressed to ALL_SUB_DEVICES."""
  CATEGORY = TestCategory.SUB_DEVICES
  PID = 'MODULATION_FREQUENCY'


# MODULATION_FREQUENCY_DESCRIPTION
# -----------------------------------------------------------------------------
class GetModulationFrequencyDescription(
        TestMixins.GetSettingDescriptionsRangeMixin,
        OptionalParameterTestFixture):
  """Get the MODULATION_FREQUENCY_DESCRIPTION for all frequencies."""
  CATEGORY = TestCategory.DIMMER_SETTINGS
  PID = 'MODULATION_FREQUENCY_DESCRIPTION'
  REQUIRES = ['number_modulation_frequencies']
  EXPECTED_FIELDS = ['modulation_frequency']
  DESCRIPTION_FIELD = 'modulation_frequency_description'


class GetModulationFrequencyDescriptionWithNoData(TestMixins.GetWithNoDataMixin,
                                                  OptionalParameterTestFixture):
  """Get MODULATION_FREQUENCY_DESCRIPTION with no frequency number."""
  CATEGORY = TestCategory.ERROR_CONDITIONS
  PID = 'MODULATION_FREQUENCY_DESCRIPTION'


class GetModulationFrequencyDescriptionWithExtraData(
        TestMixins.GetWithDataMixin,
        OptionalParameterTestFixture):
  """Get MODULATION_FREQUENCY_DESCRIPTION with extra data."""
  CATEGORY = TestCategory.ERROR_CONDITIONS
  PID = 'MODULATION_FREQUENCY_DESCRIPTION'


class GetZeroModulationFrequencyDescription(TestMixins.GetZeroUInt8Mixin,
                                            OptionalParameterTestFixture):
  """Get MODULATION_FREQUENCY_DESCRIPTION for frequency 0."""
  PID = 'MODULATION_FREQUENCY_DESCRIPTION'


class GetOutOfRangeModulationFrequencyDescription(
        TestMixins.GetOutOfRangeByteMixin,
        OptionalParameterTestFixture):
  """Get MODULATION_FREQUENCY_DESCRIPTION for an out-of-range frequency."""
  PID = 'MODULATION_FREQUENCY_DESCRIPTION'
  REQUIRES = ['number_modulation_frequencies']
  LABEL = 'modulation frequencies'


class SetModulationFrequencyDescription(TestMixins.UnsupportedSetMixin,
                                        ResponderTestFixture):
  """SET MODULATION_FREQUENCY_DESCRIPTION."""
  CATEGORY = TestCategory.ERROR_CONDITIONS
  PID = 'MODULATION_FREQUENCY_DESCRIPTION'


class AllSubDevicesGetModulationFrequencyDescription(
        TestMixins.AllSubDevicesGetMixin,
        OptionalParameterTestFixture):
  """Get MODULATION_FREQUENCY_DESCRIPTION addressed to ALL_SUB_DEVICES."""
  CATEGORY = TestCategory.SUB_DEVICES
  PID = 'MODULATION_FREQUENCY_DESCRIPTION'
  DATA = [1]


# PRESET_INFO
# -----------------------------------------------------------------------------
class GetPresetInfo(TestMixins.GetMixin, OptionalParameterTestFixture):
  """Get PRESET_INFO."""
  CATEGORY = TestCategory.CONTROL
  PID = 'PRESET_INFO'
  PROVIDES = ['preset_info', 'max_scene_number']

  def Test(self):
    self.AddIfGetSupported(self.AckGetResult())
    self.SendGet(ROOT_DEVICE, self.pid)

  def VerifyResult(self, response, fields):
    if not response.WasAcked():
      self.SetProperty('preset_info', {})
      self.SetProperty('max_scene_number', None)
      return

    self.CheckBounds(fields, 'preset_fade_time')
    self.CheckBounds(fields, 'preset_wait_time')
    self.CheckBounds(fields, 'fail_delay_time')
    self.CheckBounds(fields, 'fail_hold_time')
    self.CheckBounds(fields, 'startup_delay_time')
    self.CheckBounds(fields, 'startup_hold_time')

    if fields['max_scene_number'] == 0xffff:
      self.AddWarning('PRESET_INFO had max_scene_number of 0xffff')

    self.CrossCheckPidSupportIsZero('DMX_FAIL_MODE', fields,
                                    'fail_infinite_hold_supported')
    self.CrossCheckPidSupportIsZero('DMX_FAIL_MODE', fields,
                                    'fail_infinite_delay_supported')
    self.CrossCheckPidSupportIsZero('DMX_STARTUP_MODE', fields,
                                    'startup_infinite_hold_supported')

    self.CrossCheckPidSupportIsMax('DMX_FAIL_MODE', fields,
                                   'fail_delay_time')
    self.CrossCheckPidSupportIsMax('DMX_FAIL_MODE', fields,
                                   'fail_hold_time')
    self.CrossCheckPidSupportIsMax('DMX_STARTUP_MODE', fields,
                                   'startup_delay_time')
    self.CrossCheckPidSupportIsMax('DMX_STARTUP_MODE', fields,
                                   'startup_hold_time')

    self.SetProperty('preset_info', fields)
    self.SetProperty('max_scene_number', fields['max_scene_number'])

  def CrossCheckPidSupportIsZero(self, pid_name, fields, key):
    if not (self.IsSupported(pid_name) or fields[key] is False):
      self.AddWarning('%s not supported, but %s in PRESET_INFO is non-0' %
                      (pid_name, key))

  def CrossCheckPidSupportIsMax(self, pid_name, fields, key):
    for key in ['min_%s' % key, 'max_%s' % key]:
      if not (self.IsSupported(pid_name) or
              fields[key] == self.pid.GetResponseField(
                  RDM_GET, key).DisplayValue(0xffff)):
        self.AddWarning(
            '%s not supported, but %s in PRESET_INFO is not 0xffff' %
            (pid_name, key))

  def IsSupported(self, pid_name):
    pid = self.LookupPid(pid_name)
    return pid.value in self.Property('supported_parameters')

  def CheckBounds(self, fields, key):
    min_key = 'min_%s' % key
    max_key = 'max_%s' % key
    if fields[min_key] > fields[max_key]:
      self.AddAdvisory('%s (%d) > %s (%d)'
                       % (min_key, fields[min_key], max_key, fields[max_key]))


class GetPresetInfoWithData(TestMixins.GetWithDataMixin,
                            OptionalParameterTestFixture):
  """Get PRESET_INFO with extra data."""
  CATEGORY = TestCategory.ERROR_CONDITIONS
  PID = 'PRESET_INFO'


class SetPresetInfo(TestMixins.UnsupportedSetMixin,
                    OptionalParameterTestFixture):
  """Set PRESET_INFO."""
  CATEGORY = TestCategory.ERROR_CONDITIONS
  PID = 'PRESET_INFO'


class AllSubDevicesGetPresetInfo(TestMixins.AllSubDevicesGetMixin,
                                 OptionalParameterTestFixture):
  """Get PRESET_INFO addressed 0to ALL_SUB_DEVICES."""
  CATEGORY = TestCategory.SUB_DEVICES
  PID = 'PRESET_INFO'


# PRESET_STATUS
# -----------------------------------------------------------------------------
class GetPresetStatusPresetOff(OptionalParameterTestFixture):
  """Get the PRESET_STATUS for PRESET_PLAYBACK_OFF."""
  CATEGORY = TestCategory.ERROR_CONDITIONS
  PID = 'PRESET_STATUS'

  def Test(self):
    self.AddIfGetSupported(self.NackGetResult(RDMNack.NR_DATA_OUT_OF_RANGE))
    data = struct.pack('!H', 0)
    self.SendRawGet(ROOT_DEVICE, self.pid, data)


class GetPresetStatusPresetScene(OptionalParameterTestFixture):
  """Get the PRESET_STATUS for PRESET_PLAYBACK_SCENE."""
  CATEGORY = TestCategory.ERROR_CONDITIONS
  PID = 'PRESET_STATUS'

  def Test(self):
    self.AddIfGetSupported(self.NackGetResult(RDMNack.NR_DATA_OUT_OF_RANGE))
    data = struct.pack('!H', 0xffff)
    self.SendRawGet(ROOT_DEVICE, self.pid, data)


class GetOutOfRangePresetStatus(OptionalParameterTestFixture):
  """Get the PRESET_STATUS for max_scene + 1."""
  CATEGORY = TestCategory.ERROR_CONDITIONS
  PID = 'PRESET_STATUS'
  REQUIRES = ['max_scene_number']

  def Test(self):
    max_scene = self.Property('max_scene_number')
    if max_scene is None or max_scene == 0xfffe:
      self.SetNotRun('Device supports all scenes')
      return

    self.AddIfGetSupported(self.NackGetResult(RDMNack.NR_DATA_OUT_OF_RANGE))
    self.SendGet(ROOT_DEVICE, self.pid, [max_scene + 1])


class GetPresetStatus(OptionalParameterTestFixture):
  """Get the PRESET_STATUS for all scenes."""
  CATEGORY = TestCategory.CONTROL
  PID = 'PRESET_STATUS'
  REQUIRES = ['max_scene_number', 'preset_info']
  PROVIDES = ['scene_writable_states']
  NOT_PROGRAMMED = 0
  PROGRAMMED = 1
  READ_ONLY = 2

  def Test(self):
    self.scene_writable_states = {}
    self.index = 0
    self.max_scene = self.Property('max_scene_number')
    preset_info = self.Property('preset_info')
    self.min_fade = preset_info.get('min_preset_fade_time', 0)
    self.max_fade = preset_info.get(
        'max_preset_fade_time',
        self.pid.GetResponseField(RDM_GET, 'up_fade_time').RawValue(0xffff))
    self.min_wait = preset_info.get('min_preset_wait_time', 0)
    self.max_wait = preset_info.get(
        'max_preset_wait_time',
        self.pid.GetResponseField(RDM_GET, 'wait_time').RawValue(0xffff))

    if self.max_scene is None or self.max_scene == 0:
      self.SetNotRun('No scenes supported')
      return

    self.FetchNextScene()

  def FetchNextScene(self):
    self.index += 1
    if self.index > self.max_scene:
      self.SetProperty('scene_writable_states', self.scene_writable_states)
      self.Stop()
      return

    self.AddIfGetSupported(self.AckGetResult(action=self.FetchNextScene))
    self.SendGet(ROOT_DEVICE, self.pid, [self.index])

  def VerifyResult(self, response, fields):
    if not response.WasAcked():
      return

    if fields['scene_number'] != self.index:
      self.SetFailed('Scene number mismatch, expected %d, got %d' %
                     (self.index, fields['scene_number']))
      self.Stop()

    if fields['programmed'] == self.NOT_PROGRAMMED:
      # Assume that NOT_PROGRAMMED means that it's writable.
      self.scene_writable_states[self.index] = True
      self.CheckFieldIsZero(fields, 'down_fade_time')
      self.CheckFieldIsZero(fields, 'up_fade_time')
      self.CheckFieldIsZero(fields, 'wait_time')
      return
    elif fields['programmed'] == self.READ_ONLY:
      self.scene_writable_states[self.index] = False
    else:
      self.scene_writable_states[self.index] = True

    for key in ['up_fade_time', 'down_fade_time']:
      self.CheckFieldIsBetween(fields, key, self.min_fade, self.max_fade)

    self.CheckFieldIsBetween(fields, 'wait_time', self.min_wait, self.max_wait)

  def CheckFieldIsZero(self, fields, key):
    if fields[key] != 0:
      self.AddWarning(
          '%s for scene %d was not zero, value is %d' %
          (key, self.index, fields[key]))

  def CheckFieldIsBetween(self, fields, key, min_value, max_value):
    if fields[key] < min_value:
          self.AddWarning(
              '%s for scene %d (%d s) is less than the min of %s' %
              (key, self.index, fields[key], min_value))
    if fields[key] > max_value:
          self.AddWarning(
              '%s for scene %d (%d s) is more than the min of %s' %
              (key, self.index, fields[key], max_value))


class GetPresetStatusWithNoData(TestMixins.GetWithNoDataMixin,
                                OptionalParameterTestFixture):
  """Get the PRESET_STATUS with no preset number specified."""
  CATEGORY = TestCategory.ERROR_CONDITIONS
  PID = 'PRESET_STATUS'


class SetPresetStatusWithNoData(TestMixins.SetWithNoDataMixin,
                                OptionalParameterTestFixture):
  """Set PRESET_STATUS without any data."""
  CATEGORY = TestCategory.ERROR_CONDITIONS
  PID = 'PRESET_STATUS'


class SetPresetStatusPresetOff(TestMixins.SetPresetStatusMixin,
                               OptionalParameterTestFixture):
  """Set the PRESET_STATUS for PRESET_PLAYBACK_OFF."""
  CATEGORY = TestCategory.ERROR_CONDITIONS
  PID = 'PRESET_STATUS'

  def Test(self):
    self.AddIfSetSupported(self.NackSetResult(RDMNack.NR_DATA_OUT_OF_RANGE))
    data = self.BuildPresetStatus(0)
    self.SendRawSet(ROOT_DEVICE, self.pid, data)


class SetPresetStatusPresetScene(TestMixins.SetPresetStatusMixin,
                                 OptionalParameterTestFixture):
  """Set the PRESET_STATUS for PRESET_PLAYBACK_SCENE."""
  CATEGORY = TestCategory.ERROR_CONDITIONS
  PID = 'PRESET_STATUS'

  def Test(self):
    self.AddIfSetSupported(self.NackSetResult(RDMNack.NR_DATA_OUT_OF_RANGE))
    data = self.BuildPresetStatus(0xffff)
    self.SendRawSet(ROOT_DEVICE, self.pid, data)


class SetOutOfRangePresetStatus(TestMixins.SetPresetStatusMixin,
                                OptionalParameterTestFixture):
  """Set the PRESET_STATUS for max_scene + 1."""
  CATEGORY = TestCategory.ERROR_CONDITIONS
  PID = 'PRESET_STATUS'
  REQUIRES = ['max_scene_number', 'preset_info']

  def Test(self):
    max_scene = self.Property('max_scene_number')
    if max_scene is None or max_scene == 0xfffe:
      self.SetNotRun('Device supports all scenes')
      return

    self.AddIfSetSupported(self.NackSetResult(RDMNack.NR_DATA_OUT_OF_RANGE))
    data = self.BuildPresetStatus(max_scene + 1)
    self.SendRawSet(ROOT_DEVICE, self.pid, data)


class ClearReadOnlyPresetStatus(OptionalParameterTestFixture):
  """Attempt to clear a read only preset."""
  CATEGORY = TestCategory.ERROR_CONDITIONS
  PID = 'PRESET_STATUS'
  REQUIRES = ['scene_writable_states', 'preset_info']

  def Test(self):
    self.scene = None
    scene_writable_states = self.Property('scene_writable_states')
    if scene_writable_states is not None:
      for scene_number, is_writeable in scene_writable_states.iteritems():
        if not is_writeable:
          self.scene = scene_number
          break

    if self.scene is None:
      self.SetNotRun('No read-only scenes found')
      return

    preset_info = self.Property('preset_info')
    fade_time = 0
    wait_time = 0
    if preset_info:
      fade_time = preset_info['min_preset_fade_time']
      wait_time = preset_info['min_preset_wait_time']

    # Don't use AddIfSetSupported here, because we don't want to log an
    # advisory for NR_WRITE_PROTECT
    if self.PidSupported():
      results = self.NackSetResult(RDMNack.NR_WRITE_PROTECT)
    else:
      results = self.NackSetResult(RDMNack.NR_UNKNOWN_PID)
    self.AddExpectedResults(results)

    self.SendSet(ROOT_DEVICE, self.pid,
                 [self.scene, fade_time, fade_time, wait_time, True])


class SetPresetStatus(OptionalParameterTestFixture):
  """Set the PRESET_STATUS."""
  CATEGORY = TestCategory.CONTROL
  PID = 'PRESET_STATUS'
  REQUIRES = ['scene_writable_states', 'preset_info']

  def Test(self):
    self.scene = None
    scene_writable_states = self.Property('scene_writable_states')
    if scene_writable_states is not None:
      for scene_number, is_writeable in scene_writable_states.iteritems():
        if is_writeable:
          self.scene = scene_number
          break

    if self.scene is None:
      self.SetNotRun('No writeable scenes found')
      return

    self.max_fade = round(self.pid.GetRequestField(
        RDM_SET, 'up_fade_time').RawValue(0xffff), 1)
    self.max_wait = round(self.pid.GetRequestField(
        RDM_SET, 'wait_time').RawValue(0xffff), 1)
    preset_info = self.Property('preset_info')
    if preset_info is not None:
      self.max_fade = round(preset_info['max_preset_fade_time'], 1)
      self.max_wait = round(preset_info['max_preset_wait_time'], 1)

    self.AddIfSetSupported(self.AckSetResult(action=self.VerifySet))
    self.SendSet(ROOT_DEVICE, self.pid,
                 [self.scene, self.max_fade, self.max_fade, self.max_wait,
                   False])

  def VerifySet(self):
    self.AddExpectedResults(self.AckGetResult(field_values={
      'up_fade_time': self.max_fade,
      'wait_time': self.max_wait,
      'scene_number': self.scene,
      'down_fade_time': self.max_fade,
    }))
    self.SendGet(ROOT_DEVICE, self.pid, [self.scene])


class ClearPresetStatus(OptionalParameterTestFixture):
  """Set the PRESET_STATUS with clear preset = 1"""
  CATEGORY = TestCategory.CONTROL
  PID = 'PRESET_STATUS'
  REQUIRES = ['scene_writable_states', 'preset_info']

  def Test(self):
    self.scene = None
    scene_writable_states = self.Property('scene_writable_states')
    if scene_writable_states is not None:
      for scene_number, is_writeable in scene_writable_states.iteritems():
        if is_writeable:
          self.scene = scene_number
          break

    if self.scene is None:
      self.SetNotRun('No writeable scenes found')
      return

    self.AddIfSetSupported(self.AckSetResult(action=self.VerifySet))
    # We use made up values here to check that the device doesn't use them
    self.SendSet(ROOT_DEVICE, self.pid, [self.scene, 10, 10, 20, True])

  def VerifySet(self):
    self.AddExpectedResults(self.AckGetResult(field_values={
      'up_fade_time': 0.0,
      'wait_time': 0.0,
      'scene_number': self.scene,
      'programmed': 0,
      'down_fade_time': 0.0,
    }))
    self.SendGet(ROOT_DEVICE, self.pid, [self.scene])


class AllSubDevicesGetPresetStatus(TestMixins.AllSubDevicesGetMixin,
                                   OptionalParameterTestFixture):
  """Get PRESET_STATUS addressed to ALL_SUB_DEVICES."""
  CATEGORY = TestCategory.SUB_DEVICES
  PID = 'PRESET_STATUS'
  DATA = [1]


# PRESET_MERGEMODE
# -----------------------------------------------------------------------------
class GetPresetMergeMode(TestMixins.GetMixin,
                         OptionalParameterTestFixture):
  """Get PRESET_MERGEMODE."""
  CATEGORY = TestCategory.CONTROL
  PID = 'PRESET_MERGEMODE'
  PROVIDES = ['preset_mergemode']

  def Test(self):
    self.AddIfGetSupported(self.AckGetResult())
    self.SendGet(ROOT_DEVICE, self.pid)

  def VerifyResult(self, response, fields):
    if not response.WasAcked():
      self.SetProperty('preset_mergemode', None)
      return

    self.SetProperty('preset_mergemode', fields['merge_mode'])


class GetPresetMergeModeWithData(TestMixins.GetWithDataMixin,
                                 OptionalParameterTestFixture):
  """Get PRESET_MERGEMODE with extra data."""
  CATEGORY = TestCategory.ERROR_CONDITIONS
  PID = 'PRESET_MERGEMODE'


class SetPresetMergeMode(OptionalParameterTestFixture):
  """Set PRESET_MERGEMODE."""
  CATEGORY = TestCategory.CONTROL
  PID = 'PRESET_MERGEMODE'
  REQUIRES = ['preset_mergemode']
  PROVIDES = ['set_preset_mergemode_supported']

  def Test(self):
    self.value = self.Property('preset_mergemode')
    if self.value is None:
      self.value = 0

    self.in_set = True
    self.AddIfSetSupported([
      self.AckSetResult(action=self.VerifySet),
      self.NackSetResult(
        RDMNack.NR_UNSUPPORTED_COMMAND_CLASS,
        advisory='SET for %s returned unsupported command class' % self.PID),
    ])
    self.SendSet(ROOT_DEVICE, self.pid, [self.value])

  def VerifySet(self):
    self.AddExpectedResults(
      self.AckGetResult(field_values={'merge_mode': self.value}))
    self.SendGet(ROOT_DEVICE, self.pid)

  def VerifyResult(self, response, fields):
    if self.in_set:
      self.SetProperty(self.PROVIDES[0], response.WasAcked())
      self.in_set = False


class SetAllPresetMergeModes(OptionalParameterTestFixture):
  """Set PRESET_MERGEMODE to each of the defined values."""
  CATEGORY = TestCategory.CONTROL
  PID = 'PRESET_MERGEMODE'
  REQUIRES = ['preset_mergemode', 'set_preset_mergemode_supported']
  MODES = [0, 1, 2, 3, 0xff]

  def Test(self):
    if not self.Property('set_preset_mergemode_supported'):
      self.SetNotRun('SET PRESET_MERGEMODE not supported')
      return

    self.old_value = self.Property('preset_mergemode')
    self.merge_modes = [m for m in self.MODES if m != self.old_value]
    # PerformSet pop's the last value, so we add a dummy value to the end of
    # the list.
    self.merge_modes.append(self.old_value)
    self.PerformSet()

  def PerformSet(self):
    self.merge_modes.pop()
    if not self.merge_modes:
      self.Stop()
      return

    self.AddIfSetSupported([
      self.AckSetResult(action=self.VerifySet),
      self.NackSetResult(RDMNack.NR_DATA_OUT_OF_RANGE, action=self.PerformSet),
    ])
    self.SendSet(ROOT_DEVICE, self.pid, [self.merge_modes[-1]])

  def VerifySet(self):
    self.AddExpectedResults(
      self.AckGetResult(field_values={'merge_mode': self.merge_modes[-1]},
                        action=self.PerformSet))
    self.SendGet(ROOT_DEVICE, self.pid)

  def ResetState(self):
    self.AddExpectedResults(self.AckSetResult())
    self.SendSet(ROOT_DEVICE, self.pid, [self.old_value])
    self._wrapper.Run()


class SetPresetMergeModeWithNoData(TestMixins.SetWithNoDataMixin,
                                   OptionalParameterTestFixture):
  """Set PRESET_MERGEMODE without any data."""
  CATEGORY = TestCategory.ERROR_CONDITIONS
  PID = 'PRESET_MERGEMODE'


class AllSubDevicesGetPresetMergeMode(TestMixins.AllSubDevicesGetMixin,
                                      OptionalParameterTestFixture):
  """Get PRESET_MERGEMODE addressed to ALL_SUB_DEVICES."""
  CATEGORY = TestCategory.SUB_DEVICES
  PID = 'PRESET_MERGEMODE'


# LIST_INTERFACES
# -----------------------------------------------------------------------------
class GetListInterfaces(TestMixins.GetMixin,
                        OptionalParameterTestFixture):
  """Get LIST_INTERFACES."""
  CATEGORY = TestCategory.IP_DNS_CONFIGURATION
  PID = 'LIST_INTERFACES'
  PROVIDES = ['interface_list']

  def Test(self):
    self.AddIfGetSupported(self.AckGetResult())
    self.SendGet(ROOT_DEVICE, self.pid)

  def VerifyResult(self, response, fields):
    if not response.WasAcked():
      self.SetProperty(self.PROVIDES[0], [])
      return

    interfaces = []

    for interface in fields['interfaces']:
      interface_id = interface['interface_identifier']
      interfaces.append(interface_id)
      if (interface_id < RDM_INTERFACE_INDEX_MIN or
          interface_id > RDM_INTERFACE_INDEX_MAX):
        self.AddWarning('Interface index %d is outside allowed range (%d to '
                        '%d)' % (interface_id,
                                 RDM_INTERFACE_INDEX_MIN,
                                 RDM_INTERFACE_INDEX_MAX))
      if (interface['interface_hardware_type'] !=
          INTERFACE_HARDWARE_TYPE_ETHERNET):
        self.AddAdvisory('Possible error, found unusual hardware type %d for '
                         'interface %d' %
                         (interface['interface_hardware_type'], interface_id))

    self.SetProperty(self.PROVIDES[0], interfaces)


class GetListInterfacesWithData(TestMixins.GetWithDataMixin,
                                OptionalParameterTestFixture):
  """Get LIST_INTERFACES with extra data."""
  CATEGORY = TestCategory.ERROR_CONDITIONS
  PID = 'LIST_INTERFACES'


class SetListInterfaces(TestMixins.UnsupportedSetMixin,
                        OptionalParameterTestFixture):
  """Attempt to SET list interfaces."""
  CATEGORY = TestCategory.ERROR_CONDITIONS
  PID = 'LIST_INTERFACES'


# DNS_HOSTNAME
# -----------------------------------------------------------------------------
class GetDNSHostname(TestMixins.GetStringMixin,
                     OptionalParameterTestFixture):
  """GET the DNS hostname."""
  CATEGORY = TestCategory.IP_DNS_CONFIGURATION
  PID = 'DNS_HOSTNAME'
  EXPECTED_FIELDS = ['dns_hostname']
  ALLOWED_NACKS = [RDMNack.NR_HARDWARE_FAULT]
  MIN_LENGTH = RDM_MIN_HOSTNAME_LENGTH
  MAX_LENGTH = RDM_MAX_HOSTNAME_LENGTH


class GetDNSHostnameWithData(TestMixins.GetWithDataMixin,
                             OptionalParameterTestFixture):
  """Get DNS hostname with param data."""
  CATEGORY = TestCategory.ERROR_CONDITIONS
  PID = 'DNS_HOSTNAME'


# TODO(Peter): Need to test set


class AllSubDevicesGetDNSHostname(TestMixins.AllSubDevicesGetMixin,
                                  OptionalParameterTestFixture):
  """Send a Get DNS_HOSTNAME to ALL_SUB_DEVICES."""
  CATEGORY = TestCategory.SUB_DEVICES
  PID = 'DNS_HOSTNAME'


# DNS_DOMAIN_NAME
# -----------------------------------------------------------------------------
class GetDNSDomainName(TestMixins.GetStringMixin,
                       OptionalParameterTestFixture):
  """GET the DNS domain name."""
  CATEGORY = TestCategory.IP_DNS_CONFIGURATION
  PID = 'DNS_DOMAIN_NAME'
  EXPECTED_FIELDS = ['dns_domain_name']
  ALLOWED_NACKS = [RDMNack.NR_HARDWARE_FAULT]
  MAX_LENGTH = RDM_MAX_DOMAIN_NAME_LENGTH


class GetDNSDomainNameWithData(TestMixins.GetWithDataMixin,
                               OptionalParameterTestFixture):
  """Get DNS domain name with param data."""
  CATEGORY = TestCategory.ERROR_CONDITIONS
  PID = 'DNS_DOMAIN_NAME'


# TODO(Peter): Need to test set


class AllSubDevicesGetDNSDomainName(TestMixins.AllSubDevicesGetMixin,
                                    OptionalParameterTestFixture):
  """Send a Get DNS_DOMAIN_NAME to ALL_SUB_DEVICES."""
  CATEGORY = TestCategory.SUB_DEVICES
  PID = 'DNS_DOMAIN_NAME'


# IPV4_DEFAULT_ROUTE
# -----------------------------------------------------------------------------
class GetIPv4DefaultRoute(TestMixins.GetMixin,
                          OptionalParameterTestFixture):
  """GET the IPv4 default route."""
  # TODO(Peter): Check interface identifier is a valid interface
  CATEGORY = TestCategory.IP_DNS_CONFIGURATION
  PID = 'IPV4_DEFAULT_ROUTE'
  EXPECTED_FIELDS = ['ipv4_address', 'interface_identifier']


class GetIPv4DefaultRouteWithData(TestMixins.GetWithDataMixin,
                                  OptionalParameterTestFixture):
  """Get IPv4 default route with param data."""
  CATEGORY = TestCategory.ERROR_CONDITIONS
  PID = 'IPV4_DEFAULT_ROUTE'


# TODO(Peter): Need to restrict these somehow so we don't saw off the branch
# class SetIPv4DefaultRoute(TestMixins.UnsupportedSetMixin,
#                           OptionalParameterTestFixture):
#   """Attempt to SET the IPv4 default route with no data."""
#   CATEGORY = TestCategory.ERROR_CONDITIONS
#   PID = 'IPV4_DEFAULT_ROUTE'
#
#
# class SetIPv4DefaultRouteWithData(TestMixins.UnsupportedSetMixin,
#                                   OptionalParameterTestFixture):
#   """SET the IPv4 default route with data."""
#   CATEGORY = TestCategory.ERROR_CONDITIONS
#   PID = 'IPV4_DEFAULT_ROUTE'
#   DATA = 'FOOBAR'


class AllSubDevicesGetIPv4DefaultRoute(TestMixins.AllSubDevicesGetMixin,
                                       OptionalParameterTestFixture):
  """Send a Get IPV4_DEFAULT_ROUTE to ALL_SUB_DEVICES."""
  CATEGORY = TestCategory.SUB_DEVICES
  PID = 'IPV4_DEFAULT_ROUTE'


# Interface label
# -----------------------------------------------------------------------------
class GetInterfaceLabels(TestMixins.GetSettingDescriptionsListMixin,
                         OptionalParameterTestFixture):
  """Get the interface labels for all defined interfaces."""
  CATEGORY = TestCategory.IP_DNS_CONFIGURATION
  PID = 'INTERFACE_LABEL'
  REQUIRES = ['interface_list']
  EXPECTED_FIELDS = ['interface_identifier']
  DESCRIPTION_FIELD = 'interface_label'


class GetInterfaceLabelWithNoData(TestMixins.GetWithNoDataMixin,
                                  OptionalParameterTestFixture):
  """Get the interface label with no interface id specified."""
  CATEGORY = TestCategory.ERROR_CONDITIONS
  PID = 'INTERFACE_LABEL'


class GetInterfaceLabelWithExtraData(OptionalParameterTestFixture):
  """Get the interface label with more than 4 bytes of data."""
  CATEGORY = TestCategory.ERROR_CONDITIONS
  PID = 'INTERFACE_LABEL'

  def Test(self):
    self.AddIfGetSupported(self.NackGetResult(RDMNack.NR_FORMAT_ERROR))
    self.SendRawGet(ROOT_DEVICE, self.pid, 'foobar')


class GetZeroInterfaceLabel(TestMixins.GetZeroUInt32Mixin,
                            OptionalParameterTestFixture):
  """GET INTERFACE_LABEL for interface 0."""
  PID = 'INTERFACE_LABEL'


class SetInterfaceLabel(TestMixins.UnsupportedSetMixin,
                        OptionalParameterTestFixture):
  """Attempt to SET the interface label with no data."""
  CATEGORY = TestCategory.ERROR_CONDITIONS
  PID = 'INTERFACE_LABEL'


class SetInterfaceLabelWithData(TestMixins.UnsupportedSetMixin,
                                OptionalParameterTestFixture):
  """SET the interface label with data."""
  CATEGORY = TestCategory.ERROR_CONDITIONS
  PID = 'INTERFACE_LABEL'
  DATA = 'FOO BAR'


# Cross check the control fields with various other properties
# -----------------------------------------------------------------------------
class SubDeviceControlField(TestFixture):
  """Check that the sub device control field is correct."""
  CATEGORY = TestCategory.CORE
  REQUIRES = ['mute_control_fields', 'sub_device_count']

  def Test(self):
    sub_device_field = self.Property('mute_control_fields') & 0x02
    if self.Property('sub_device_count') > 0:
      if sub_device_field == 0:
        self.SetFailed('Sub devices reported but control field not set')
        return
    else:
      if sub_device_field:
        self.SetFailed('No Sub devices reported but control field is set')
        return
    self.SetPassed()


class ProxiedDevicesControlField(TestFixture):
  """Check that the proxied devices control field is correct."""
  CATEGORY = TestCategory.CORE
  REQUIRES = ['mute_control_fields', 'supported_parameters']

  def Test(self):
    proxied_devices_pid = self.LookupPid('PROXIED_DEVICES')
    supports_proxied_devices_pid = (
        proxied_devices_pid.value in self.Property('supported_parameters'))
    managed_proxy_field = self.Property('mute_control_fields') & 0x01

    if supports_proxied_devices_pid and managed_proxy_field == 0:
      self.AddWarning(
          "Support for PROXIED_DEVICES declared but the managed "
          "proxy control field isn't set")
      return
    elif not supports_proxied_devices_pid and managed_proxy_field == 1:
      self.SetFailed(
          "Managed proxy control bit is set, but proxied devices isn't "
          "supported")
      return
    self.SetPassed()<|MERGE_RESOLUTION|>--- conflicted
+++ resolved
@@ -203,15 +203,9 @@
     # Set the fake property
     self.SetProperty(self.PROVIDES[0], True)
     if not (self.Property('mute_supported')):
-<<<<<<< HEAD
-       self.SetNotRun('RDM Controller does not support DISCOVERY commands')
-       self.Stop()
-       return
-=======
       self.SetNotRun('RDM Controller does not support DISCOVERY commands')
       self.Stop()
       return
->>>>>>> b96f6fcc
 
     self.AddExpectedResults([
       BroadcastResult(),
