--- conflicted
+++ resolved
@@ -14,10 +14,5 @@
   fi;
 else
   # Otherwise compile and check as normal
-  autoreconf -i && ./configure --enable-rdm-tests && make && make check
-fi
-<<<<<<< HEAD
-
-autoreconf -i && ./configure && make distcheck
-=======
->>>>>>> 673e28be
+  autoreconf -i && ./configure && make distcheck
+fi