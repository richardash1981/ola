/*
 * This library is free software; you can redistribute it and/or
 * modify it under the terms of the GNU Lesser General Public
 * License as published by the Free Software Foundation; either
 * version 2.1 of the License, or (at your option) any later version.
 *
 * This library is distributed in the hope that it will be useful,
 * but WITHOUT ANY WARRANTY; without even the implied warranty of
 * MERCHANTABILITY or FITNESS FOR A PARTICULAR PURPOSE.  See the GNU
 * Lesser General Public License for more details.
 *
 * You should have received a copy of the GNU Lesser General Public
 * License along with this library; if not, write to the Free Software
 * Foundation, Inc., 59 Temple Place, Suite 330, Boston, MA  02111-1307  USA
 *
 * NetworkUtils.cpp
 * Abstract various network functions.
<<<<<<< HEAD
 * Copyright (C) 2005-2009 Simon Newton
 * Default Route code based on code by Arvid Norberg from:
 * http://code.google.com/p/libtorrent/source/browse/src/enum_net.cpp
=======
 * Copyright (C) 2005-2014 Simon Newton
>>>>>>> 50e8fe55
 */

#if HAVE_CONFIG_H
#  include <config.h>
#endif

#ifdef WIN32
typedef uint32_t in_addr_t;
#else
#include <resolv.h>
<<<<<<< HEAD
#endif

#ifdef HAVE_LINUX_NETLINK_H
  #ifdef HAVE_LINUX_RTNETLINK_H
    #include <linux/netlink.h>
    #include <linux/rtnetlink.h>
  #endif
=======
>>>>>>> 50e8fe55
#endif

#include <errno.h>
#include <limits.h>
#include <string.h>
#include <unistd.h>
#include <iomanip>
#include <sstream>
#include <string>
#include <vector>
#include "ola/Logging.h"
#include "ola/StringUtils.h"
#include "ola/network/Interface.h"
#include "ola/network/MACAddress.h"
#include "ola/network/NetworkUtils.h"


namespace ola {
namespace network {

using ola::network::IPV4Address;
using std::string;
using std::vector;

bool StringToAddress(const string &address, struct in_addr *addr) {
  bool ok;

#ifdef HAVE_INET_ATON
  ok = (1 == inet_aton(address.data(), addr));
#else
  in_addr_t ip_addr4 = inet_addr(address.c_str());
  ok = (INADDR_NONE != ip_addr4 || address == "255.255.255.255");
  addr->s_addr = ip_addr4;
#endif

  if (!ok) {
    OLA_WARN << "Could not convert address " << address;
  }
  return ok;
}


string AddressToString(const struct in_addr &addr) {
  return inet_ntoa(addr);
}


bool IsBigEndian() {
#ifdef HAVE_ENDIAN_H
  return BYTE_ORDER == __BIG_ENDIAN;
#else
  return BYTE_ORDER == BIG_ENDIAN;
#endif
}


uint8_t NetworkToHost(uint8_t value) {
  return value;
}


uint16_t NetworkToHost(uint16_t value) {
  return ntohs(value);
}


uint32_t NetworkToHost(uint32_t value) {
  return ntohl(value);
}


int8_t NetworkToHost(int8_t value) {
  return value;
}


int16_t NetworkToHost(int16_t value) {
  return ntohs(value);
}


int32_t NetworkToHost(int32_t value) {
  return ntohl(value);
}


uint8_t HostToNetwork(uint8_t value) {
  return value;
}


int8_t HostToNetwork(int8_t value) {
  return value;
}


uint16_t HostToNetwork(uint16_t value) {
  return htons(value);
}


int16_t HostToNetwork(int16_t value) {
  return htons(value);
}


uint32_t HostToNetwork(uint32_t value) {
  return htonl(value);
}


int32_t HostToNetwork(int32_t value) {
  return htonl(value);
}


uint8_t HostToLittleEndian(uint8_t value) {
  return value;
}


int8_t HostToLittleEndian(int8_t value) {
  return value;
}


uint16_t HostToLittleEndian(uint16_t value) {
  if (IsBigEndian())
    return ((value & 0xff) << 8) | (value >> 8);
  else
    return value;
}


int16_t HostToLittleEndian(int16_t value) {
  if (IsBigEndian())
    return ((value & 0xff) << 8) | (value >> 8);
  else
    return value;
}


uint32_t _ByteSwap(uint32_t value) {
  return ((value & 0x000000ff) << 24) |
         ((value & 0x0000ff00) << 8) |
         ((value & 0x00ff0000) >> 8) |
         ((value & 0xff000000) >> 24);
}

uint32_t HostToLittleEndian(uint32_t value) {
  if (IsBigEndian())
    return _ByteSwap(value);
  else
    return value;
}


int32_t HostToLittleEndian(int32_t value) {
  if (IsBigEndian())
    return _ByteSwap(value);
  else
    return value;
}


uint8_t LittleEndianToHost(uint8_t value) {
  return value;
}


int8_t LittleEndianToHost(int8_t value) {
  return value;
}


uint16_t LittleEndianToHost(uint16_t value) {
  if (IsBigEndian())
    return ((value & 0xff) << 8) | (value >> 8);
  else
    return value;
}


int16_t LittleEndianToHost(int16_t value) {
  if (IsBigEndian())
    return ((value & 0xff) << 8) | (value >> 8);
  else
    return value;
}


uint32_t LittleEndianToHost(uint32_t value) {
  if (IsBigEndian())
    return _ByteSwap(value);
  else
    return value;
}


int32_t LittleEndianToHost(int32_t value) {
  if (IsBigEndian())
    return _ByteSwap(value);
  else
    return value;
}


string HostnameFromFQDN(const string &fqdn) {
  string::size_type first_dot = fqdn.find_first_of(".");
  if (first_dot == string::npos)
    return fqdn;
  return fqdn.substr(0, (first_dot));  // Don't return the dot itself
}


string DomainNameFromFQDN(const string &fqdn) {
  string::size_type first_dot = string::npos;
  first_dot = fqdn.find_first_of(".");
  if (first_dot == string::npos)
    return "";
  return fqdn.substr(first_dot + 1);  // Don't return the dot itself
}


string DomainName() {
  return DomainNameFromFQDN(FQDN());
}


string FQDN() {
#ifdef _POSIX_HOST_NAME_MAX
  char hostname[_POSIX_HOST_NAME_MAX];
#else
  char hostname[256];
#endif
  int ret = gethostname(hostname, sizeof(hostname));

  if (ret) {
    OLA_WARN << "gethostname failed: " << strerror(errno);
    return "";
  }
  return hostname;
}


string FullHostname() {
  return FQDN();
}


string Hostname() {
  return HostnameFromFQDN(FQDN());
}


bool NameServers(vector<IPV4Address> *name_servers) {
  // TODO(Peter): Do something on Windows
  OLA_DEBUG << "Getting nameservers";

  // Init the resolver info each time so it's always current for the RDM
  // responders in case we've set it via RDM too
  if (res_init() != 0) {
    OLA_WARN << "Error getting nameservers";
    return false;
  }

  for (int32_t i = 0; i < _res.nscount; i++) {
    IPV4Address addr = IPV4Address(_res.nsaddr_list[i].sin_addr);
    OLA_DEBUG << "Found Nameserver " << i << ": " << addr;
    name_servers->push_back(addr);
  }

  return true;
<<<<<<< HEAD
}


int ReadNetlinkSocket(int sd, char *buf, int bufsize, int seq, int pid) {
  nlmsghdr* nl_hdr;

  unsigned int msglen = 0;

  do {
    int readlen = recv(sd, buf, bufsize - msglen, 0);
    if (readlen < 0) return -1;

    nl_hdr = reinterpret_cast<nlmsghdr*>(buf);

    // We have to convert the type of the NLMSG_OK length, as otherwise it
    // generates "comparison between signed and unsigned integer expressions"
    // errors
    if (NLMSG_OK(nl_hdr, (unsigned int)readlen) == 0)
      return -1;

    if (nl_hdr->nlmsg_type == NLMSG_ERROR)
      return -1;

    if (nl_hdr->nlmsg_type == NLMSG_DONE)
      break;

    buf += readlen;
    msglen += readlen;

    if ((nl_hdr->nlmsg_flags & NLM_F_MULTI) == 0) break;
  } while ((static_cast<int>(nl_hdr->nlmsg_seq) != seq) ||
           (static_cast<int>(nl_hdr->nlmsg_pid) != pid));

  return msglen;
}


bool DefaultRoute(ola::network::IPV4Address *default_route) {
  OLA_WARN << "Getting default route";
  // TODO(Peter): Do something else on Windows/machines without netlink
  (void) default_route;

  static const unsigned int BUFSIZE = 8192;

  int sd = socket(PF_ROUTE, SOCK_DGRAM, NETLINK_ROUTE);
  if (sd < 0) {
    OLA_WARN << "Could not create socket " << strerror(errno);
    return false;
  }

  int seq = 0;

  char msg[BUFSIZE];
  memset(msg, 0, BUFSIZE);
  nlmsghdr* nl_msg = reinterpret_cast<nlmsghdr*>(msg);

  nl_msg->nlmsg_len = NLMSG_LENGTH(sizeof(rtmsg));
  nl_msg->nlmsg_type = RTM_GETROUTE;
  nl_msg->nlmsg_flags = NLM_F_DUMP | NLM_F_REQUEST;
  nl_msg->nlmsg_seq = seq++;
  nl_msg->nlmsg_pid = getpid();

  if (send(sd, nl_msg, nl_msg->nlmsg_len, 0) < 0) {
    close(sd);
    OLA_WARN << "Could not send data to netlink " << strerror(errno);
    return false;
  }

  int len = 0;

  // nlmsghdr* nl_hdr;

  // TODO(Peter): Switch to the inline code below when we can get
  // *msg += readlen; working properly.
  len = ReadNetlinkSocket(sd,
                          msg,
                          BUFSIZE,
                          nl_msg->nlmsg_seq,
                          nl_msg->nlmsg_pid);

 /*
  * do {
  *   OLA_WARN << "Looping len: " << len;
  *
  *
  *   int readlen = recv(sd, &msg, BUFSIZE - len, 0);
  *   if (readlen < 0) {
  *     len = -1;
  *     break;
  *   }
  *
  *
  *   nl_hdr = (nlmsghdr*)msg;
  *
  *
  *   // We have to convert the type of the NLMSG_OK length, as otherwise it
  *   // generates "comparison between signed and unsigned integer expressions"
  *   // errors
  *   if (NLMSG_OK(nl_hdr, (unsigned int)readlen) == 0) {
  *     OLA_WARN << "nlmsg ok";
  *     len = -1;
  *     break;
  *   }
  *
  *
  *   if (nl_hdr->nlmsg_type == NLMSG_ERROR) {
  *     OLA_WARN << "nlmsg err";
  *     len = -1;
  *     break;
  *   }
  *
  *
  *   if (nl_hdr->nlmsg_type == NLMSG_DONE) {
  *     OLA_WARN << "nlmsg err";
  *     break;
  *   }
  *
  *
  *   *msg += readlen;
  *   len += readlen;
  *
  *
  * OLA_WARN << "Postinc len: " << len;

  * if ((nl_hdr->nlmsg_flags & NLM_F_MULTI) == 0)
  *   break;
  *} while (((int)nl_hdr->nlmsg_seq != seq) ||
  *        ((int)nl_hdr->nlmsg_pid != getpid()));
 */

  if (len < 0) {
    close(sd);
    OLA_WARN << "No data received from netlink " << strerror(errno);
    return false;
  }

  unsigned int routeCount = 0;
  bool foundDefaultRoute = false;
  in_addr *defaultRouteIp = new in_addr;

  // We have to convert the type of the NLMSG_OK length, as otherwise it
  // generates "comparison between signed and unsigned integer expressions"
  // errors
  for (;
       NLMSG_OK(nl_msg, (unsigned int)len);
       nl_msg = NLMSG_NEXT(nl_msg, len)) {
    rtmsg* rt_msg = reinterpret_cast<rtmsg*>(NLMSG_DATA(nl_msg));

    foundDefaultRoute = false;

    OLA_WARN << "Checking msg";

    if ((rt_msg->rtm_family == AF_INET) &&
        (rt_msg->rtm_table == RT_TABLE_MAIN)) {
      int rt_len = RTM_PAYLOAD(nl_msg);

      for (rtattr* rt_attr = reinterpret_cast<rtattr*>(RTM_RTA(rt_msg));
           RTA_OK(rt_attr, rt_len);
           rt_attr = RTA_NEXT(rt_attr, rt_len)) {
        OLA_WARN << "Checking attr " << static_cast<int>(rt_attr->rta_type);
        switch (rt_attr->rta_type) {
          case RTA_OIF:
            OLA_WARN << "Index: " <<
                *(reinterpret_cast<int*>(RTA_DATA(rt_attr)));
            routeCount++;
            break;
          case RTA_GATEWAY:
            OLA_WARN << "GW: " <<
                static_cast<int>(
                    (reinterpret_cast<in_addr*>(RTA_DATA(rt_attr)))->s_addr) <<
                " = " << IPV4Address(
                    (reinterpret_cast<in_addr*>(RTA_DATA(rt_attr)))->s_addr);
            defaultRouteIp = reinterpret_cast<in_addr*>(RTA_DATA(rt_attr));
            foundDefaultRoute = true;
            break;
          case RTA_DST:
            if ((reinterpret_cast<in_addr*>(RTA_DATA(rt_attr)))->s_addr == 0) {
              OLA_WARN << "Default GW:";
            }
            OLA_WARN << "Dest: " <<
                static_cast<int>(
                    (reinterpret_cast<in_addr*>(RTA_DATA(rt_attr)))->s_addr) <<
                " = " << IPV4Address(
                    (reinterpret_cast<in_addr*>(RTA_DATA(rt_attr)))->s_addr);
            break;
        }
      }
      OLA_WARN << "====================================";
      if (foundDefaultRoute)
        break;
    }
  }
  close(sd);

  OLA_WARN << "Found " << routeCount << " routes";

  if (!foundDefaultRoute) {
    if (routeCount > 0) {
      OLA_WARN << "No default route found, but found " << routeCount
               << " routes, so setting default route to zero";
      defaultRouteIp->s_addr = 0;
    } else {
      OLA_WARN << "Couldn't find default route";
      return false;
    }
  }

  *default_route = IPV4Address(defaultRouteIp->s_addr);

  OLA_WARN << "Got default: " << *default_route;

  return true;
=======
>>>>>>> 50e8fe55
}
}  // namespace network
}  // namespace ola<|MERGE_RESOLUTION|>--- conflicted
+++ resolved
@@ -15,13 +15,9 @@
  *
  * NetworkUtils.cpp
  * Abstract various network functions.
-<<<<<<< HEAD
- * Copyright (C) 2005-2009 Simon Newton
+ * Copyright (C) 2005-2014 Simon Newton
  * Default Route code based on code by Arvid Norberg from:
  * http://code.google.com/p/libtorrent/source/browse/src/enum_net.cpp
-=======
- * Copyright (C) 2005-2014 Simon Newton
->>>>>>> 50e8fe55
  */
 
 #if HAVE_CONFIG_H
@@ -32,7 +28,6 @@
 typedef uint32_t in_addr_t;
 #else
 #include <resolv.h>
-<<<<<<< HEAD
 #endif
 
 #ifdef HAVE_LINUX_NETLINK_H
@@ -40,8 +35,6 @@
     #include <linux/netlink.h>
     #include <linux/rtnetlink.h>
   #endif
-=======
->>>>>>> 50e8fe55
 #endif
 
 #include <errno.h>
@@ -315,7 +308,6 @@
   }
 
   return true;
-<<<<<<< HEAD
 }
 
 
@@ -528,8 +520,6 @@
   OLA_WARN << "Got default: " << *default_route;
 
   return true;
-=======
->>>>>>> 50e8fe55
 }
 }  // namespace network
 }  // namespace ola