--- conflicted
+++ resolved
@@ -24,14 +24,11 @@
 
 #ifdef WIN32
 typedef uint32_t in_addr_t;
-<<<<<<< HEAD
 #else
 #include <netinet/in.h>
-=======
 #endif
 
 #ifdef HAVE_RESOLV_H
->>>>>>> af5285b6
 #include <resolv.h>
 #endif
 
