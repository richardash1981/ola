/*
 * This library is free software; you can redistribute it and/or
 * modify it under the terms of the GNU Lesser General Public
 * License as published by the Free Software Foundation; either
 * version 2.1 of the License, or (at your option) any later version.
 *
 * This library is distributed in the hope that it will be useful,
 * but WITHOUT ANY WARRANTY; without even the implied warranty of
 * MERCHANTABILITY or FITNESS FOR A PARTICULAR PURPOSE.  See the GNU
 * Lesser General Public License for more details.
 *
 * You should have received a copy of the GNU Lesser General Public
 * License along with this library; if not, write to the Free Software
 * Foundation, Inc., 59 Temple Place, Suite 330, Boston, MA  02111-1307  USA
 *
 * PosixInterfacePicker.cpp
 * Chooses an interface to listen on
 * Copyright (C) 2005-2014 Simon Newton
 */

#if HAVE_CONFIG_H
#  include <config.h>
#endif

#ifdef HAVE_GETIFADDRS
  #ifdef HAVE_LINUX_IF_PACKET_H
    #include <ifaddrs.h>
    #include <linux/types.h>
    #include <linux/if_packet.h>
  #endif
#endif

#ifdef HAVE_SYS_SOCKET_H
  #include <sys/socket.h>  // order is important for FreeBSD
#endif
#include <arpa/inet.h>
#include <errno.h>
#include <net/if.h>
#ifdef HAVE_SOCKADDR_DL_STRUCT
  #include <net/if_dl.h>
#endif
#include <string.h>
#include <sys/ioctl.h>
#include <unistd.h>
#include <algorithm>
#include <string>
#include <vector>

#include "common/network/PosixInterfacePicker.h"
#include "ola/Logging.h"
#include "ola/network/IPV4Address.h"
#include "ola/network/MACAddress.h"
#include "ola/network/NetworkUtils.h"
#include "ola/network/SocketCloser.h"

namespace ola {
namespace network {

using std::string;
using std::vector;

/*
 * Return a vector of interfaces on the system.
 */
vector<Interface> PosixInterfacePicker::GetInterfaces(
    bool include_loopback) const {
  vector<Interface> interfaces;
  string last_dl_iface_name;
  uint8_t hwlen = 0;
  char *hwaddr = NULL;

  // create socket to get iface config
  int sd = socket(PF_INET, SOCK_DGRAM, 0);

  if (sd < 0) {
    OLA_WARN << "Could not create socket " << strerror(errno);
    return interfaces;
  }

  SocketCloser closer(sd);

  // use ioctl to get a listing of interfaces
  char *buffer;  // holds the iface data
  unsigned int lastlen = 0;  // the amount of data returned by the last ioctl
  unsigned int len = INITIAL_IFACE_COUNT;

  while (true) {
    struct ifconf ifc;
    ifc.ifc_len = len * sizeof(struct ifreq);
    buffer = new char[ifc.ifc_len];
    ifc.ifc_buf = buffer;

    if (ioctl(sd, SIOCGIFCONF, &ifc) < 0) {
      if (errno != EINVAL || lastlen != 0) {
        OLA_WARN << "ioctl error " << strerror(errno);
        delete[] buffer;
        return interfaces;
      }
    } else {
      if (static_cast<unsigned int>(ifc.ifc_len) == lastlen) {
        lastlen = ifc.ifc_len;
        break;
      }
      lastlen = ifc.ifc_len;
    }
    len += IFACE_COUNT_INC;
    delete[] buffer;
  }

  // loop through each iface
  for (char *ptr = buffer; ptr < buffer + lastlen;) {
    struct ifreq *iface = (struct ifreq*) ptr;
    ptr += GetIfReqSize(ptr);

#ifdef HAVE_SOCKADDR_DL_STRUCT
    if (iface->ifr_addr.sa_family == AF_LINK) {
      struct sockaddr_dl *sdl = (struct sockaddr_dl*) &iface->ifr_addr;
      last_dl_iface_name.assign(sdl->sdl_data, sdl->sdl_nlen);
      hwaddr = sdl->sdl_data + sdl->sdl_nlen;
      hwlen = sdl->sdl_alen;
    }
#endif

    // look for AF_INET interfaces only
    if (iface->ifr_addr.sa_family != AF_INET) {
      OLA_DEBUG << "skipping " << iface->ifr_name <<
        " because it's not af_inet";
      continue;
    }

    struct ifreq ifrcopy = *iface;
    if (ioctl(sd, SIOCGIFFLAGS, &ifrcopy) < 0) {
      OLA_WARN << "ioctl error for " << iface->ifr_name << ":"
        << strerror(errno);
      continue;
    }

    if (!(ifrcopy.ifr_flags & IFF_UP)) {
      OLA_DEBUG << "skipping " << iface->ifr_name << " because it's down";
      continue;
    }

    Interface interface;
    interface.name = iface->ifr_name;

    if (ifrcopy.ifr_flags & IFF_LOOPBACK) {
      if (include_loopback) {
        interface.loopback = true;
      } else {
        OLA_DEBUG << "skipping " << iface->ifr_name <<
          " because it's a loopback";
        continue;
      }
    }

    if ((interface.name == last_dl_iface_name) && hwaddr) {
      if (hwlen != MACAddress::LENGTH) {
        OLA_WARN << "hwlen was not expected length; got " <<
        static_cast<int>(hwlen) << ", expecting " << MACAddress::LENGTH;
      }
      interface.hw_address = MACAddress(reinterpret_cast<uint8_t*>(hwaddr));
    }
    struct sockaddr_in *sin = (struct sockaddr_in *) &iface->ifr_addr;
    interface.ip_address = IPV4Address(sin->sin_addr);

    // fetch bcast address
#ifdef SIOCGIFBRDADDR
    if (ifrcopy.ifr_flags & IFF_BROADCAST) {
      if (ioctl(sd, SIOCGIFBRDADDR, &ifrcopy) < 0) {
        OLA_WARN << "ioctl error " << strerror(errno);
      } else {
        sin = (struct sockaddr_in *) &ifrcopy.ifr_broadaddr;
        interface.bcast_address = IPV4Address(sin->sin_addr);
      }
    }
#endif

    // fetch subnet address
#ifdef  SIOCGIFNETMASK
    if (ioctl(sd, SIOCGIFNETMASK, &ifrcopy) < 0) {
      OLA_WARN << "ioctl error " << strerror(errno);
    } else {
      sin = (struct sockaddr_in *) &ifrcopy.ifr_broadaddr;
      interface.subnet_mask = IPV4Address(sin->sin_addr);
    }
#endif

    // fetch hardware address
#ifdef SIOCGIFHWADDR
    if (ifrcopy.ifr_flags & SIOCGIFHWADDR) {
      if (ioctl(sd, SIOCGIFHWADDR, &ifrcopy) < 0) {
        OLA_WARN << "ioctl error " << strerror(errno);
      } else {
        interface.type = ifrcopy.ifr_hwaddr.sa_family;
        // TODO(Peter): We probably shouldn't do this if it's not ARPHRD_ETHER
        interface.hw_address = MACAddress(
            reinterpret_cast<uint8_t*>(ifrcopy.ifr_hwaddr.sa_data));
      }
    }
#endif

    // fetch index
<<<<<<< HEAD
#ifdef SIOGIFINDEX
    if (ifrcopy.ifr_flags & SIOGIFINDEX) {
      if (ioctl(sd, SIOGIFINDEX, &ifrcopy) < 0) {
        OLA_WARN << "ioctl error" << strerror(errno);
=======
#ifdef SIOCGIFINDEX
    if (ifrcopy.ifr_flags & SIOCGIFINDEX) {
      if (ioctl(sd, SIOCGIFINDEX, &ifrcopy) < 0) {
        OLA_WARN << "ioctl error " << strerror(errno);
>>>>>>> 2af1fd06
      } else {
        interface.index = ifrcopy.ifr_ifindex;
      }
    }
#endif

    /* ok, if that all failed we should prob try and use sysctl to work out the
     * broadcast and hardware addresses
     * I'll leave that for another day
     */
    OLA_DEBUG << "Found: " << interface.name << ", " <<
      interface.ip_address << ", " <<
      interface.hw_address;
    interfaces.push_back(interface);
  }
  delete[] buffer;
  return interfaces;
}


/*
 * Return the size of an ifreq structure in a cross platform manner.
 * @param data a pointer to an ifreq structure
 * @return the size of the ifreq structure
 */
unsigned int PosixInterfacePicker::GetIfReqSize(const char *data) const {
  const struct ifreq *iface = (struct ifreq*) data;

#ifdef HAVE_SOCKADDR_SA_LEN
  unsigned int socket_len = iface->ifr_addr.sa_len;
#else
  unsigned int socket_len = sizeof(struct sockaddr);
  switch (iface->ifr_addr.sa_family) {
    case AF_INET:
      socket_len = sizeof(struct sockaddr_in);
      break;
#ifdef IPV6
    case AF_INET6:
      socket_len = sizeof(struct sockaddr_in6);
      break;
#endif
#ifdef HAVE_SOCKADDR_DL_STRUCT
    case AF_LINK:
      socket_len = sizeof(struct sockaddr_dl);
      break;
#endif
  }
#endif

  // We can't assume sizeof(ifreq) = IFNAMSIZ + sizeof(sockaddr), this isn't
  // the case on some 64bit linux systems.
  if (socket_len > sizeof(struct ifreq) - IFNAMSIZ)
    return IFNAMSIZ + socket_len;
  else
    return sizeof(struct ifreq);
}
}  // namespace network
}  // namespace ola<|MERGE_RESOLUTION|>--- conflicted
+++ resolved
@@ -200,17 +200,10 @@
 #endif
 
     // fetch index
-<<<<<<< HEAD
-#ifdef SIOGIFINDEX
-    if (ifrcopy.ifr_flags & SIOGIFINDEX) {
-      if (ioctl(sd, SIOGIFINDEX, &ifrcopy) < 0) {
-        OLA_WARN << "ioctl error" << strerror(errno);
-=======
 #ifdef SIOCGIFINDEX
     if (ifrcopy.ifr_flags & SIOCGIFINDEX) {
       if (ioctl(sd, SIOCGIFINDEX, &ifrcopy) < 0) {
         OLA_WARN << "ioctl error " << strerror(errno);
->>>>>>> 2af1fd06
       } else {
         interface.index = ifrcopy.ifr_ifindex;
       }
