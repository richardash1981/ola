/*
 * This library is free software; you can redistribute it and/or
 * modify it under the terms of the GNU Lesser General Public
 * License as published by the Free Software Foundation; either
 * version 2.1 of the License, or (at your option) any later version.
 *
 * This library is distributed in the hope that it will be useful,
 * but WITHOUT ANY WARRANTY; without even the implied warranty of
 * MERCHANTABILITY or FITNESS FOR A PARTICULAR PURPOSE.  See the GNU
 * Lesser General Public License for more details.
 *
 * You should have received a copy of the GNU Lesser General Public
 * License along with this library; if not, write to the Free Software
 * Foundation, Inc., 59 Temple Place, Suite 330, Boston, MA  02111-1307  USA
 *
 * NetworkUtilsTest.cpp
 * Test fixture for the NetworkUtils class
 * Copyright (C) 2005-2014 Simon Newton
 */

#include <cppunit/extensions/HelperMacros.h>

#include <string>
#include <vector>

#include "ola/network/NetworkUtils.h"
#include "ola/Logging.h"
#include "ola/testing/TestUtils.h"

using ola::network::FQDN;
using ola::network::DomainNameFromFQDN;
using ola::network::Hostname;
using ola::network::HostnameFromFQDN;
using ola::network::HostToLittleEndian;
using ola::network::HostToNetwork;
using ola::network::IPV4Address;
using ola::network::LittleEndianToHost;
using ola::network::NameServers;
<<<<<<< HEAD
using ola::network::DefaultRoute;
=======
>>>>>>> 50e8fe55
using ola::network::NetworkToHost;

using std::string;
using std::vector;

class NetworkUtilsTest: public CppUnit::TestFixture {
  CPPUNIT_TEST_SUITE(NetworkUtilsTest);
  CPPUNIT_TEST(testToFromNetwork);
  CPPUNIT_TEST(testToFromLittleEndian);
  CPPUNIT_TEST(testNameProcessing);
  CPPUNIT_TEST(testNameServers);
<<<<<<< HEAD
  CPPUNIT_TEST(testDefaultRoute);
=======
>>>>>>> 50e8fe55
  CPPUNIT_TEST_SUITE_END();

 public:
    void testToFromNetwork();
    void testToFromLittleEndian();
    void testNameProcessing();
    void testNameServers();
<<<<<<< HEAD
    void testDefaultRoute();
=======
>>>>>>> 50e8fe55
};

CPPUNIT_TEST_SUITE_REGISTRATION(NetworkUtilsTest);


/*
 * Check that we can convert to/from network byte order
 */
void NetworkUtilsTest::testToFromNetwork() {
  uint8_t v1 = 10;
  OLA_ASSERT_EQ(v1, HostToNetwork(v1));
  OLA_ASSERT_EQ(v1, NetworkToHost(HostToNetwork(v1)));

  uint16_t v2 = 0x0102;
  OLA_ASSERT_EQ(v2, NetworkToHost(HostToNetwork(v2)));

  uint32_t v3 = 0x01020304;
  OLA_ASSERT_EQ(v3, NetworkToHost(HostToNetwork(v3)));
}


/*
 * Check that we can convert to/from little endian order
 */
void NetworkUtilsTest::testToFromLittleEndian() {
  uint8_t v1 = 10;
  OLA_ASSERT_EQ(v1, HostToLittleEndian(v1));
  OLA_ASSERT_EQ(v1, LittleEndianToHost(HostToLittleEndian(v1)));

  uint16_t v2 = 0x0102;
  OLA_ASSERT_EQ(v2, LittleEndianToHost(HostToLittleEndian(v2)));

  uint32_t v3 = 0x01020304;
  OLA_ASSERT_EQ(v3, LittleEndianToHost(HostToLittleEndian(v3)));
}


/*
 * Check that name processing works
 */
void NetworkUtilsTest::testNameProcessing() {
  // HostnameFromFQDN
  OLA_ASSERT_EQ(string(""), HostnameFromFQDN(""));
  OLA_ASSERT_EQ(string("foo"), HostnameFromFQDN("foo"));
  OLA_ASSERT_EQ(string("foo"), HostnameFromFQDN("foo.bar"));
  OLA_ASSERT_EQ(string("foo"), HostnameFromFQDN("foo.barbaz"));
  OLA_ASSERT_EQ(string("foo"), HostnameFromFQDN("foo.bar.com"));

  // DomainNameFromFQDN
  OLA_ASSERT_EQ(string(""), DomainNameFromFQDN(""));
  OLA_ASSERT_EQ(string(""), DomainNameFromFQDN("foo"));
  OLA_ASSERT_EQ(string("bar"), DomainNameFromFQDN("foo.bar"));
  OLA_ASSERT_EQ(string("barbaz"), DomainNameFromFQDN("foo.barbaz"));
  OLA_ASSERT_EQ(string("bar.com"), DomainNameFromFQDN("foo.bar.com"));

  // Check we were able to get the hostname
  OLA_ASSERT_GT(FQDN().length(), 0);
  OLA_ASSERT_GT(Hostname().length(), 0);
}


/*
 * Check that name server fetching returns true (it may not actually return any)
 */
void NetworkUtilsTest::testNameServers() {
  vector<IPV4Address> name_servers;
  OLA_ASSERT_TRUE(NameServers(&name_servers));
<<<<<<< HEAD
}

/*
 * Check that default route fetching returns true (it may not actually return
 * one)
 */
void NetworkUtilsTest::testDefaultRoute() {
  IPV4Address default_route;
  OLA_ASSERT_TRUE(DefaultRoute(&default_route));
=======
>>>>>>> 50e8fe55
}<|MERGE_RESOLUTION|>--- conflicted
+++ resolved
@@ -36,10 +36,7 @@
 using ola::network::IPV4Address;
 using ola::network::LittleEndianToHost;
 using ola::network::NameServers;
-<<<<<<< HEAD
 using ola::network::DefaultRoute;
-=======
->>>>>>> 50e8fe55
 using ola::network::NetworkToHost;
 
 using std::string;
@@ -51,10 +48,7 @@
   CPPUNIT_TEST(testToFromLittleEndian);
   CPPUNIT_TEST(testNameProcessing);
   CPPUNIT_TEST(testNameServers);
-<<<<<<< HEAD
   CPPUNIT_TEST(testDefaultRoute);
-=======
->>>>>>> 50e8fe55
   CPPUNIT_TEST_SUITE_END();
 
  public:
@@ -62,10 +56,7 @@
     void testToFromLittleEndian();
     void testNameProcessing();
     void testNameServers();
-<<<<<<< HEAD
     void testDefaultRoute();
-=======
->>>>>>> 50e8fe55
 };
 
 CPPUNIT_TEST_SUITE_REGISTRATION(NetworkUtilsTest);
@@ -133,8 +124,8 @@
 void NetworkUtilsTest::testNameServers() {
   vector<IPV4Address> name_servers;
   OLA_ASSERT_TRUE(NameServers(&name_servers));
-<<<<<<< HEAD
 }
+
 
 /*
  * Check that default route fetching returns true (it may not actually return
@@ -143,6 +134,4 @@
 void NetworkUtilsTest::testDefaultRoute() {
   IPV4Address default_route;
   OLA_ASSERT_TRUE(DefaultRoute(&default_route));
-=======
->>>>>>> 50e8fe55
 }