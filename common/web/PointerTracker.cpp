--- conflicted
+++ resolved
@@ -94,59 +94,8 @@
   if (token.type != TOKEN_ARRAY) {
     return;
   }
-<<<<<<< HEAD
-  token.index++;
-  UpdatePath();
-}
-
-const string PointerTracker::GetPointer() const {
-  return m_cached_path;
-}
-
-void PointerTracker::Reset() {
-  m_tokens.clear();
-  m_cached_path = "";
-}
-
-void PointerTracker::UpdatePath() {
-  if (m_tokens.empty()) {
-    m_cached_path = "";
-  } else {
-    m_str.str("");
-    vector<Token>::const_iterator iter = m_tokens.begin();
-    for (; iter != m_tokens.end(); ++iter) {
-      m_str << "/";
-      if (iter->type == TOKEN_OBJECT) {
-        m_str << iter->property;
-      } else if (iter->type == TOKEN_ARRAY) {
-        m_str << iter->index;
-      }
-    }
-    m_cached_path = m_str.str();
-  }
-}
-
-string PointerTracker::EscapeString(const string &input) {
-  string escaped_property;
-  escaped_property.reserve(input.size());
-  for (string::const_iterator iter = input.begin(); iter != input.end();
-       ++iter) {
-    switch (*iter) {
-      case '~':
-        escaped_property.push_back(*iter);
-        escaped_property.push_back('0');
-        break;
-      case '/':
-        escaped_property.push_back('~');
-        escaped_property.push_back('1');
-        break;
-      default:
-        escaped_property.push_back(*iter);
-    }
-=======
   if (token.index >= 0) {
     m_pointer->Pop();
->>>>>>> 832dd8f1
   }
   token.index++;
   m_pointer->Push(IntToString(token.index));
