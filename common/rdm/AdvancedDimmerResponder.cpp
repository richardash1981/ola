/*
 * This library is free software; you can redistribute it and/or
 * modify it under the terms of the GNU Lesser General Public
 * License as published by the Free Software Foundation; either
 * version 2.1 of the License, or (at your option) any later version.
 *
 * This library is distributed in the hope that it will be useful,
 * but WITHOUT ANY WARRANTY; without even the implied warranty of
 * MERCHANTABILITY or FITNESS FOR A PARTICULAR PURPOSE.  See the GNU
 * Lesser General Public License for more details.
 *
 * You should have received a copy of the GNU Lesser General Public
 * License along with this library; if not, write to the Free Software
 * Foundation, Inc., 59 Temple Place, Suite 330, Boston, MA  02111-1307  USA
 *
 * AdvancedDimmerResponder.cpp
 * Copyright (C) 2013 Simon Newton
 */

#if HAVE_CONFIG_H
#  include <config.h>
#endif

#include <iostream>
#include <string>
#include <vector>
#include "ola/BaseTypes.h"
#include "ola/Logging.h"
#include "ola/base/Array.h"
#include "ola/network/NetworkUtils.h"
#include "ola/rdm/AdvancedDimmerResponder.h"
#include "ola/rdm/OpenLightingEnums.h"
#include "ola/rdm/RDMEnums.h"
#include "ola/rdm/ResponderHelper.h"
#include "ola/rdm/ResponderSettings.h"

namespace ola {
namespace rdm {

using ola::network::HostToNetwork;
using ola::network::NetworkToHost;
using std::string;
using std::vector;

const uint8_t AdvancedDimmerResponder::DIMMER_RESOLUTION = 14;
const uint16_t AdvancedDimmerResponder::LOWER_MAX_LEVEL = 0x7fff;
const uint16_t AdvancedDimmerResponder::UPPER_MAX_LEVEL = 0xffff;
const uint16_t AdvancedDimmerResponder::LOWER_MIN_LEVEL = 0x0;
const uint16_t AdvancedDimmerResponder::UPPER_MIN_LEVEL = 0x7fff;
const unsigned int AdvancedDimmerResponder::PRESENT_COUNT = 6;

const char* AdvancedDimmerResponder::CURVES[] = {
  "Linear Curve",
  "Square Law Curve",
  "S Curve",
};

const char* AdvancedDimmerResponder::RESPONSE_TIMES[] = {
  "Super fast",
  "Fast",
  "Slow",
  "Very slow",
};

const FrequencyModulationSetting::ArgType
    AdvancedDimmerResponder::PWM_FREQUENCIES[] = {
  {120, "120Hz"},
  {500, "500Hz"},
  {1000, "1kHz"},
  {5000, "5kHz"},
  {10000, "10kHz"},
};

const char* AdvancedDimmerResponder::LOCK_STATES[] = {
  "Unlocked",
  "Start Address Locked",
  "Pesonalities Locked",
};

const AdvancedDimmerResponder::CurveSettings *
    AdvancedDimmerResponder::CurveSettings::Instance() {
  if (!instance) {
    instance = new CurveSettings(CURVES, arraysize(CURVES));
  }
  return instance;
}

const AdvancedDimmerResponder::ResponseTimeSettings *
    AdvancedDimmerResponder::ResponseTimeSettings::Instance() {
  if (!instance) {
    instance = new ResponseTimeSettings(
        RESPONSE_TIMES, arraysize(RESPONSE_TIMES));
  }
  return instance;
}

const SettingCollection<FrequencyModulationSetting>
    AdvancedDimmerResponder::FrequencySettings(
        PWM_FREQUENCIES, arraysize(PWM_FREQUENCIES));

const AdvancedDimmerResponder::LockSettings *
    AdvancedDimmerResponder::LockSettings::Instance() {
  if (!instance) {
    instance = new LockSettings(
        LOCK_STATES, arraysize(LOCK_STATES));
  }
  return instance;
}

// Begin Lock Collection

const RDMResponse *AdvancedDimmerResponder::
    LockManager::Set(const RDMRequest *request, const uint16_t *pin) {
  uint8_t arg;
  uint16_t recieved_pin;

  if (!ResponderHelper::ExtractUInt16(request, &recieved_pin)) {
    return NackWithReason(request, NR_FORMAT_ERROR);
  }

  if (!ResponderHelper::ExtractUInt8(request, &arg)) {
    return NackWithReason(request, NR_FORMAT_ERROR);
  }

  if (arg > Count()) {
    return NackWithReason(request, NR_DATA_OUT_OF_RANGE);
  }

  if (*pin != recieved_pin) {
    return NackWithReason(request, NR_DATA_OUT_OF_RANGE);
  }

  SetState(arg);
  return ResponderHelper::EmptySetResponse(request);
}


// End Lock Collection

const AdvancedDimmerResponder::Personalities *
    AdvancedDimmerResponder::Personalities::Instance() {
  if (!instance) {
    PersonalityList personalities;
    personalities.push_back(new Personality(12, "6-Channel 16-bit"));
    instance = new Personalities(personalities);
  }
  return instance;
}

AdvancedDimmerResponder::Personalities *
    AdvancedDimmerResponder::Personalities::instance = NULL;

AdvancedDimmerResponder::RDMOps *
    AdvancedDimmerResponder::RDMOps::instance = NULL;


AdvancedDimmerResponder::CurveSettings *
    AdvancedDimmerResponder::CurveSettings::instance = NULL;

AdvancedDimmerResponder::ResponseTimeSettings *
    AdvancedDimmerResponder::ResponseTimeSettings::instance = NULL;

AdvancedDimmerResponder::FrequencySettings *
    AdvancedDimmerResponder::FrequencySettings::instance = NULL;

AdvancedDimmerResponder::LockSettings *
    AdvancedDimmerResponder::LockSettings::instance = NULL;

const ResponderOps<AdvancedDimmerResponder>::ParamHandler
    AdvancedDimmerResponder::PARAM_HANDLERS[] = {
  { PID_DEVICE_INFO,
    &AdvancedDimmerResponder::GetDeviceInfo,
    NULL},
  { PID_PRODUCT_DETAIL_ID_LIST,
    &AdvancedDimmerResponder::GetProductDetailList,
    NULL},
  { PID_DEVICE_MODEL_DESCRIPTION,
    &AdvancedDimmerResponder::GetDeviceModelDescription,
    NULL},
  { PID_MANUFACTURER_LABEL,
    &AdvancedDimmerResponder::GetManufacturerLabel,
    NULL},
  { PID_DEVICE_LABEL,
    &AdvancedDimmerResponder::GetDeviceLabel,
    NULL},
  { PID_SOFTWARE_VERSION_LABEL,
    &AdvancedDimmerResponder::GetSoftwareVersionLabel,
    NULL},
  { PID_DMX_PERSONALITY,
    &AdvancedDimmerResponder::GetPersonality,
    &AdvancedDimmerResponder::SetPersonality},
  { PID_DMX_PERSONALITY_DESCRIPTION,
    &AdvancedDimmerResponder::GetPersonalityDescription,
    NULL},
  { PID_DMX_START_ADDRESS,
    &AdvancedDimmerResponder::GetDmxStartAddress,
    &AdvancedDimmerResponder::SetDmxStartAddress},
  { PID_IDENTIFY_DEVICE,
    &AdvancedDimmerResponder::GetIdentify,
    &AdvancedDimmerResponder::SetIdentify},
  { PID_CAPTURE_PRESET,
    NULL,
    &AdvancedDimmerResponder::SetCapturePreset},
  { PID_PRESET_PLAYBACK,
    &AdvancedDimmerResponder::GetPresetPlayback,
    &AdvancedDimmerResponder::SetPresetPlayback},
  { PID_DIMMER_INFO,
    &AdvancedDimmerResponder::GetDimmerInfo,
    NULL},
  { PID_MINIMUM_LEVEL,
    &AdvancedDimmerResponder::GetMinimumLevel,
    &AdvancedDimmerResponder::SetMinimumLevel},
  { PID_MAXIMUM_LEVEL,
    &AdvancedDimmerResponder::GetMaximumLevel,
    &AdvancedDimmerResponder::SetMaximumLevel},
  { PID_DMX_FAIL_MODE,
    &AdvancedDimmerResponder::GetFailMode,
    &AdvancedDimmerResponder::SetFailMode},
  { PID_DMX_STARTUP_MODE,
    &AdvancedDimmerResponder::GetStartUpMode,
    &AdvancedDimmerResponder::SetStartUpMode},
  { PID_BURN_IN,
    &AdvancedDimmerResponder::GetBurnIn,
    &AdvancedDimmerResponder::SetBurnIn},
  { PID_CURVE,
    &AdvancedDimmerResponder::GetCurve,
    &AdvancedDimmerResponder::SetCurve},
  { PID_CURVE_DESCRIPTION,
    &AdvancedDimmerResponder::GetCurveDescription,
    NULL},
  { PID_CURVE,
    &AdvancedDimmerResponder::GetCurve,
    &AdvancedDimmerResponder::SetCurve},
  { PID_CURVE_DESCRIPTION,
    &AdvancedDimmerResponder::GetCurveDescription,
    NULL},
  { PID_OUTPUT_RESPONSE_TIME,
    &AdvancedDimmerResponder::GetResponseTime,
    &AdvancedDimmerResponder::SetResponseTime},
  { PID_OUTPUT_RESPONSE_TIME_DESCRIPTION,
    &AdvancedDimmerResponder::GetResponseTimeDescription,
    NULL},
  { PID_MODULATION_FREQUENCY,
    &AdvancedDimmerResponder::GetPWMFrequency,
    &AdvancedDimmerResponder::SetPWMFrequency},
  { PID_MODULATION_FREQUENCY_DESCRIPTION,
    &AdvancedDimmerResponder::GetPWMFrequencyDescription,
    NULL},
  {PID_LOCK_STATE,
    &AdvancedDimmerResponder::GetLockState,
    &AdvancedDimmerResponder::SetLockState},
  {PID_LOCK_STATE_DESCRIPTION,
    &AdvancedDimmerResponder::GetLockStateDescription,
    NULL},
  {PID_LOCK_PIN,
    &AdvancedDimmerResponder::GetLockPin,
    &AdvancedDimmerResponder::SetLockPin,},
  { PID_POWER_ON_SELF_TEST,
    &AdvancedDimmerResponder::GetPowerOnSelfTest,
    &AdvancedDimmerResponder::SetPowerOnSelfTest},
  { PID_PRESET_STATUS,
    &AdvancedDimmerResponder::GetPresetStatus,
    &AdvancedDimmerResponder::SetPresetStatus},
  { PID_PRESET_MERGEMODE,
    &AdvancedDimmerResponder::GetPresetMergeMode,
    &AdvancedDimmerResponder::SetPresetMergeMode},
  { 0, NULL, NULL},
};

/**
 * Create a new dimmer root device. Ownership of the DimmerSubDevices is not
 * transferred.
 */
AdvancedDimmerResponder::AdvancedDimmerResponder(const UID &uid)
    : m_uid(uid),
      m_identify_state(false),
      m_start_address(1),
      m_lock_pin(0),
      m_maximum_level(UPPER_MAX_LEVEL),
      m_identify_mode(IDENTIFY_MODE_QUIET),
      m_burn_in(0),
      m_power_on_self_test(true),
      m_personality_manager(Personalities::Instance()),
<<<<<<< HEAD
      m_curve_settings(CurveSettings::Instance()),
      m_response_time_settings(ResponseTimeSettings::Instance()),
      m_lock_settings(LockSettings::Instance()),
      m_frequency_settings(FrequencySettings::Instance()) {
=======
      m_curve_settings(&CurveSettings),
      m_response_time_settings(&ResponseTimeSettings),
      m_frequency_settings(&FrequencySettings),
      m_presets(PRESENT_COUNT),
      m_preset_scene(0),
      m_preset_level(0),
      m_preset_merge_mode(MERGEMODE_DEFAULT) {
  m_min_level.min_level_increasing = 10;
  m_min_level.min_level_decreasing = 20;
  m_min_level.on_below_min = true;

  m_fail_mode.scene = 0;
  m_fail_mode.delay = 0;
  m_fail_mode.hold_time = 0;
  m_fail_mode.level = 0;
  m_startup_mode.scene = 0;
  m_startup_mode.delay = 0;
  m_startup_mode.hold_time = 0;
  m_startup_mode.level = 0;

  // make the first preset read only
  m_presets[0].programmed = PRESET_PROGRAMMED_READ_ONLY;
>>>>>>> 8d053645
}

/*
 * Handle an RDM Request
 */
void AdvancedDimmerResponder::SendRDMRequest(const RDMRequest *request,
                                             RDMCallback *callback) {
  RDMOps::Instance()->HandleRDMRequest(this, m_uid, ROOT_RDM_DEVICE, request,
                                       callback);
}
const RDMResponse *AdvancedDimmerResponder::GetDeviceInfo(
    const RDMRequest *request) {
  return ResponderHelper::GetDeviceInfo(
      request, OLA_E137_DIMMER_MODEL,
      PRODUCT_CATEGORY_DIMMER, 1,
      &m_personality_manager,
      m_start_address,
      0, 0);
}

const RDMResponse *AdvancedDimmerResponder::GetProductDetailList(
    const RDMRequest *request) {
  // Shortcut for only one item in the vector
  return ResponderHelper::GetProductDetailList(request,
    vector<rdm_product_detail>(1, PRODUCT_DETAIL_TEST));
}

const RDMResponse *AdvancedDimmerResponder::GetDeviceModelDescription(
    const RDMRequest *request) {
  return ResponderHelper::GetString(request, "OLA E1.37-1 Dimmer");
}

const RDMResponse *AdvancedDimmerResponder::GetManufacturerLabel(
    const RDMRequest *request) {
  return ResponderHelper::GetString(request, OLA_MANUFACTURER_LABEL);
}

const RDMResponse *AdvancedDimmerResponder::GetDeviceLabel(
    const RDMRequest *request) {
  return ResponderHelper::GetString(request, "Dummy Adv Dimmer");
}

const RDMResponse *AdvancedDimmerResponder::GetSoftwareVersionLabel(
    const RDMRequest *request) {
  return ResponderHelper::GetString(request, string("OLA Version ") + VERSION);
}

const RDMResponse *AdvancedDimmerResponder::GetPersonality(
    const RDMRequest *request) {
  return ResponderHelper::GetPersonality(request, &m_personality_manager);
}

const RDMResponse *AdvancedDimmerResponder::SetPersonality(
    const RDMRequest *request) {
  return ResponderHelper::SetPersonality(request, &m_personality_manager,
                                         m_start_address);
}

const RDMResponse *AdvancedDimmerResponder::GetPersonalityDescription(
    const RDMRequest *request) {
  return ResponderHelper::GetPersonalityDescription(
      request, &m_personality_manager);
}

const RDMResponse *AdvancedDimmerResponder::GetDmxStartAddress(
    const RDMRequest *request) {
  return ResponderHelper::GetDmxAddress(request, &m_personality_manager,
                                        m_start_address);
}

const RDMResponse *AdvancedDimmerResponder::SetDmxStartAddress(
    const RDMRequest *request) {
  return ResponderHelper::SetDmxAddress(request, &m_personality_manager,
                                        &m_start_address);
}

const RDMResponse *AdvancedDimmerResponder::GetDimmerInfo(
    const RDMRequest *request) {
  if (request->ParamDataSize()) {
    return NackWithReason(request, NR_FORMAT_ERROR);
  }

  struct dimmer_info_s {
    uint16_t min_level_lower;
    uint16_t min_level_upper;
    uint16_t max_level_lower;
    uint16_t max_level_upper;
    uint8_t curve_count;
    uint8_t level_resolution;
    uint8_t level_support;
  } __attribute__((packed));

  struct dimmer_info_s dimmer_info;
  dimmer_info.min_level_lower = HostToNetwork(static_cast<uint16_t>(0));
  dimmer_info.min_level_upper = HostToNetwork(static_cast<uint16_t>(0));
  dimmer_info.max_level_lower =
      HostToNetwork(static_cast<uint16_t>(LOWER_MAX_LEVEL));
  dimmer_info.max_level_upper =
      HostToNetwork(static_cast<uint16_t>(UPPER_MAX_LEVEL));
  dimmer_info.curve_count = CurveSettings.Count();
  dimmer_info.level_resolution = DIMMER_RESOLUTION;
  dimmer_info.level_support = 1;

  return GetResponseFromData(
      request,
      reinterpret_cast<uint8_t*>(&dimmer_info),
      sizeof(dimmer_info),
      RDM_ACK);
}

const RDMResponse *AdvancedDimmerResponder::GetMinimumLevel(
    const RDMRequest *request) {
  if (request->ParamDataSize()) {
    return NackWithReason(request, NR_FORMAT_ERROR);
  }

  min_level_s output = m_min_level;
  output.min_level_increasing = HostToNetwork(output.min_level_increasing);
  output.min_level_decreasing = HostToNetwork(output.min_level_decreasing);

  return GetResponseFromData(
      request,
      reinterpret_cast<uint8_t*>(&output),
      sizeof(output),
      RDM_ACK);
}

const RDMResponse *AdvancedDimmerResponder::SetMinimumLevel(
    const RDMRequest *request) {
  min_level_s args;
  if (request->ParamDataSize() != sizeof(args)) {
    return NackWithReason(request, NR_FORMAT_ERROR);
  }

  memcpy(reinterpret_cast<uint8_t*>(&args), request->ParamData(),
         sizeof(args));

  args.min_level_increasing = NetworkToHost(args.min_level_increasing);
  args.min_level_decreasing = NetworkToHost(args.min_level_decreasing);

  if (!ValueBetweenRange(args.min_level_decreasing,
                         LOWER_MIN_LEVEL,
                         UPPER_MIN_LEVEL)  ||
      !ValueBetweenRange(args.min_level_increasing,
                         LOWER_MIN_LEVEL,
                         UPPER_MIN_LEVEL) ||
      args.on_below_min > 1) {
    return NackWithReason(request, NR_DATA_OUT_OF_RANGE);
  } else {
    m_min_level = args;
    return ResponderHelper::EmptySetResponse(request);
  }
}

const RDMResponse *AdvancedDimmerResponder::GetMaximumLevel(
    const RDMRequest *request) {
  return ResponderHelper::GetUInt16Value(request, m_maximum_level);
}

const RDMResponse *AdvancedDimmerResponder::SetMaximumLevel(
    const RDMRequest *request) {
  uint16_t arg;
  if (!ResponderHelper::ExtractUInt16(request, &arg)) {
    return NackWithReason(request, NR_FORMAT_ERROR);
  }

  if (!ValueBetweenRange(arg, LOWER_MAX_LEVEL, UPPER_MAX_LEVEL)) {
    return NackWithReason(request, NR_DATA_OUT_OF_RANGE);
  } else {
    m_maximum_level = arg;
    return ResponderHelper::EmptySetResponse(request);
  }
}

const RDMResponse *AdvancedDimmerResponder::GetIdentify(
    const RDMRequest *request) {
  return ResponderHelper::GetBoolValue(request, m_identify_state);
}

const RDMResponse *AdvancedDimmerResponder::SetIdentify(
    const RDMRequest *request) {
  bool old_value = m_identify_state;
  const RDMResponse *response = ResponderHelper::SetBoolValue(
      request, &m_identify_state);
  if (m_identify_state != old_value) {
    OLA_INFO << "E1.37-1 Dimmer Device " << m_uid << ", identify state "
             << (m_identify_state ? "on" : "off");
  }
  return response;
}

const RDMResponse *AdvancedDimmerResponder::SetCapturePreset(
    const RDMRequest *request) {
  struct preset_s {
    uint16_t scene;
    uint16_t fade_up_time;
    uint16_t fade_down_time;
    uint16_t wait_time;
  } __attribute__((packed));

  preset_s args;

  if (request->ParamDataSize() != sizeof(args)) {
    return NackWithReason(request, NR_FORMAT_ERROR);
  }

  memcpy(reinterpret_cast<uint8_t*>(&args), request->ParamData(),
         sizeof(args));

  args.scene = NetworkToHost(args.scene);
  args.fade_up_time = NetworkToHost(args.fade_up_time);
  args.fade_down_time = NetworkToHost(args.fade_down_time);
  args.wait_time = NetworkToHost(args.wait_time);

  if (args.scene == 0 || args.scene >= m_presets.size()) {
    return NackWithReason(request, NR_DATA_OUT_OF_RANGE);
  }

  Preset &preset = m_presets[args.scene - 1];

  if (preset.programmed == PRESET_PROGRAMMED_READ_ONLY) {
    return NackWithReason(request, NR_WRITE_PROTECT);
  }

  preset.fade_up_time = args.fade_up_time;
  preset.fade_down_time = args.fade_down_time;
  preset.wait_time = args.wait_time;
  preset.programmed = PRESET_PROGRAMMED;
  return ResponderHelper::EmptySetResponse(request);
}

const RDMResponse *AdvancedDimmerResponder::GetPresetPlayback(
    const RDMRequest *request) {
  if (request->ParamDataSize()) {
    return NackWithReason(request, NR_FORMAT_ERROR);
  }

  preset_playback_s output;
  output.mode = HostToNetwork(m_preset_scene);
  output.level = m_preset_level;

  return GetResponseFromData(
      request,
      reinterpret_cast<uint8_t*>(&output),
      sizeof(output),
      RDM_ACK);
}

const RDMResponse *AdvancedDimmerResponder::SetPresetPlayback(
    const RDMRequest *request) {
  preset_playback_s args;

  if (request->ParamDataSize() != sizeof(args)) {
    return NackWithReason(request, NR_FORMAT_ERROR);
  }

  memcpy(reinterpret_cast<uint8_t*>(&args), request->ParamData(),
         sizeof(args));

  args.mode = NetworkToHost(args.mode);

  if (args.mode >= m_presets.size() &&
      args.mode != 0xffff) {
    return NackWithReason(request, NR_DATA_OUT_OF_RANGE);
  }

  m_preset_scene = args.mode;
  m_preset_level = args.level;
  return ResponderHelper::EmptySetResponse(request);
}

const RDMResponse *AdvancedDimmerResponder::GetIdentifyMode(
    const RDMRequest *request) {
  return ResponderHelper::GetUInt8Value(request, m_identify_mode);
}

const RDMResponse *AdvancedDimmerResponder::SetIdentifyMode(
    const RDMRequest *request) {
  uint8_t arg;
  if (!ResponderHelper::ExtractUInt8(request, &arg)) {
    return NackWithReason(request, NR_FORMAT_ERROR);
  }

  if (arg == IDENTIFY_MODE_QUIET || arg == IDENTIFY_MODE_LOUD) {
    m_identify_mode = arg;
    return ResponderHelper::EmptySetResponse(request);
  } else {
    return NackWithReason(request, NR_DATA_OUT_OF_RANGE);
  }
}

const RDMResponse *AdvancedDimmerResponder::GetBurnIn(
    const RDMRequest *request) {
  return ResponderHelper::GetUInt8Value(request, m_burn_in);
}

const RDMResponse *AdvancedDimmerResponder::SetBurnIn(
    const RDMRequest *request) {
  uint8_t arg;
  if (!ResponderHelper::ExtractUInt8(request, &arg)) {
    return NackWithReason(request, NR_FORMAT_ERROR);
  }

  // We start the 'clock' immediately, so the hours remaining is one less than
  // what was requested.
  m_burn_in = (arg ? arg - 1 : 0);
  return ResponderHelper::EmptySetResponse(request);
}

const RDMResponse *AdvancedDimmerResponder::GetCurve(
    const RDMRequest *request) {
  return m_curve_settings.Get(request);
}

const RDMResponse *AdvancedDimmerResponder::SetCurve(
    const RDMRequest *request) {
  return m_curve_settings.Set(request);
}

const RDMResponse *AdvancedDimmerResponder::GetCurveDescription(
    const RDMRequest *request) {
  return m_curve_settings.GetDescription(request);
}

const RDMResponse *AdvancedDimmerResponder::GetResponseTime(
    const RDMRequest *request) {
  return m_response_time_settings.Get(request);
}

const RDMResponse *AdvancedDimmerResponder::SetResponseTime(
    const RDMRequest *request) {
  return m_response_time_settings.Set(request);
}

const RDMResponse *AdvancedDimmerResponder::GetResponseTimeDescription(
    const RDMRequest *request) {
  return m_response_time_settings.GetDescription(request);
}

const RDMResponse *AdvancedDimmerResponder::GetPWMFrequency(
    const RDMRequest *request) {
  return m_frequency_settings.Get(request);
}

const RDMResponse *AdvancedDimmerResponder::SetPWMFrequency(
    const RDMRequest *request) {
  return m_frequency_settings.Set(request);
}

const RDMResponse *AdvancedDimmerResponder::GetPWMFrequencyDescription(
    const RDMRequest *request) {
  return m_frequency_settings.GetDescription(request);
}

const RDMResponse *AdvancedDimmerResponder::GetLockState(
    const RDMRequest *request) {
  return m_lock_settings.Get(request);
}

const RDMResponse *AdvancedDimmerResponder::SetLockState(
    const RDMRequest *request) {
  return m_lock_settings.Set(request, &m_lock_pin);
}

const RDMResponse *AdvancedDimmerResponder::GetLockStateDescription(
    const RDMRequest *request) {
  return m_lock_settings.GetDescription(request);
}

const RDMResponse *AdvancedDimmerResponder::GetLockPin(
    const RDMRequest *request) {
  return ResponderHelper::GetUInt16Value(request, m_lock_pin, 0);
}

const RDMResponse *AdvancedDimmerResponder::SetLockPin(
    const RDMRequest *request) {
  return ResponderHelper::SetUInt16Value(request, &m_lock_pin, 0);
}

const RDMResponse *AdvancedDimmerResponder::GetPowerOnSelfTest(
    const RDMRequest *request) {
  return ResponderHelper::GetBoolValue(request, m_power_on_self_test);
}

const RDMResponse *AdvancedDimmerResponder::SetPowerOnSelfTest(
    const RDMRequest *request) {
  return ResponderHelper::SetBoolValue(request, &m_power_on_self_test);
}

<<<<<<< HEAD
=======
const RDMResponse *AdvancedDimmerResponder::GetPresetStatus(
    const RDMRequest *request) {
  uint16_t arg;
  if (!ResponderHelper::ExtractUInt16(request, &arg)) {
    return NackWithReason(request, NR_FORMAT_ERROR);
  }

  if (arg == 0 || arg >= m_presets.size()) {
    return NackWithReason(request, NR_DATA_OUT_OF_RANGE);
  }

  preset_status_s output;
  const Preset &preset = m_presets[arg - 1];
  output.scene = HostToNetwork(arg);
  output.fade_up_time = HostToNetwork(preset.fade_up_time);
  output.fade_down_time = HostToNetwork(preset.fade_down_time);
  output.wait_time = HostToNetwork(preset.wait_time);
  output.programmed = preset.programmed;

  return GetResponseFromData(
      request,
      reinterpret_cast<uint8_t*>(&output),
      sizeof(output),
      RDM_ACK);
}

const RDMResponse *AdvancedDimmerResponder::SetPresetStatus(
    const RDMRequest *request) {
  preset_status_s args;
  if (request->ParamDataSize() != sizeof(args)) {
    return NackWithReason(request, NR_FORMAT_ERROR);
  }

  memcpy(reinterpret_cast<uint8_t*>(&args), request->ParamData(),
         sizeof(args));

  uint16_t scene = NetworkToHost(args.scene);

  if (scene == 0 || scene >= m_presets.size()) {
    return NackWithReason(request, NR_DATA_OUT_OF_RANGE);
  }

  Preset &preset = m_presets[scene - 1];
  if (preset.programmed == PRESET_PROGRAMMED_READ_ONLY) {
    return NackWithReason(request, NR_WRITE_PROTECT);
  }

  if (args.programmed > 1) {
    return NackWithReason(request, NR_DATA_OUT_OF_RANGE);
  }

  if (args.programmed == 1) {
    preset.fade_up_time = 0;
    preset.fade_down_time= 0;
    preset.wait_time = 0;
    preset.programmed = PRESET_NOT_PROGRAMMED;
  } else {
    preset.fade_up_time = NetworkToHost(args.fade_up_time);
    preset.fade_down_time= NetworkToHost(args.fade_down_time);
    preset.wait_time = NetworkToHost(args.wait_time);
    preset.programmed = PRESET_PROGRAMMED;
  }

  return ResponderHelper::EmptySetResponse(request);
}

const RDMResponse *AdvancedDimmerResponder::GetPresetMergeMode(
    const RDMRequest *request) {
  if (request->ParamDataSize()) {
    return NackWithReason(request, NR_FORMAT_ERROR);
  }

  uint8_t output = m_preset_merge_mode;
  return GetResponseFromData(request, &output, sizeof(output), RDM_ACK);
}

const RDMResponse *AdvancedDimmerResponder::SetPresetMergeMode(
    const RDMRequest *request) {
  uint8_t arg;
  if (!ResponderHelper::ExtractUInt8(request, &arg)) {
    return NackWithReason(request, NR_FORMAT_ERROR);
  }

  if (arg > MERGEMODE_DMX_ONLY) {
    return NackWithReason(request, NR_DATA_OUT_OF_RANGE);
  }
  m_preset_merge_mode = static_cast<rdm_preset_merge_mode>(arg);
  return ResponderHelper::EmptySetResponse(request);
}

bool AdvancedDimmerResponder::ValueBetweenRange(
    const uint16_t value,
    const uint16_t lower,
    const uint16_t upper) {
  if (value < lower || value > upper) {
    return false;
  }
  return true;

const RDMResponse *AdvancedDimmerResponder::GetFailMode(
    const RDMRequest *request) {
  if (request->ParamDataSize()) {
    return NackWithReason(request, NR_FORMAT_ERROR);
  }

  fail_mode_s fail_mode = {
    HostToNetwork(m_fail_mode.scene),
    HostToNetwork(m_fail_mode.delay),
    HostToNetwork(m_fail_mode.hold_time),
    m_fail_mode.level
  };

  return GetResponseFromData(
      request,
      reinterpret_cast<uint8_t*>(&fail_mode),
      sizeof(fail_mode),
      RDM_ACK);
}

const RDMResponse *AdvancedDimmerResponder::SetFailMode(
    const RDMRequest *request) {
  fail_mode_s args;
  if (request->ParamDataSize() != sizeof(args)) {
    return NackWithReason(request, NR_FORMAT_ERROR);
  }

  memcpy(reinterpret_cast<uint8_t*>(&args), request->ParamData(),
         sizeof(args));

  uint16_t scene = NetworkToHost(args.scene);
  if (scene >= m_presets.size()) {
    return NackWithReason(request, NR_DATA_OUT_OF_RANGE);
  }

  m_fail_mode.scene = NetworkToHost(args.scene);
  m_fail_mode.delay = NetworkToHost(args.delay);
  m_fail_mode.hold_time = NetworkToHost(args.hold_time);
  m_fail_mode.level = args.level;

  return ResponderHelper::EmptySetResponse(request);
}

const RDMResponse *AdvancedDimmerResponder::GetStartUpMode(
    const RDMRequest *request) {
  if (request->ParamDataSize()) {
    return NackWithReason(request, NR_FORMAT_ERROR);
  }

  startup_mode_s startup_mode = {
    HostToNetwork(m_startup_mode.scene),
    HostToNetwork(m_startup_mode.delay),
    HostToNetwork(m_startup_mode.hold_time),
    m_startup_mode.level
  };

  return GetResponseFromData(
      request,
      reinterpret_cast<uint8_t*>(&startup_mode),
      sizeof(startup_mode),
      RDM_ACK);
}

const RDMResponse *AdvancedDimmerResponder::SetStartUpMode(
    const RDMRequest *request) {
  startup_mode_s args;
  if (request->ParamDataSize() != sizeof(args)) {
    return NackWithReason(request, NR_FORMAT_ERROR);
  }

  memcpy(reinterpret_cast<uint8_t*>(&args), request->ParamData(),
         sizeof(args));

  uint16_t scene = NetworkToHost(args.scene);
  if (scene >= m_presets.size()) {
    return NackWithReason(request, NR_DATA_OUT_OF_RANGE);
  }

  m_startup_mode.scene = NetworkToHost(args.scene);
  m_startup_mode.delay = NetworkToHost(args.delay);
  m_startup_mode.hold_time = NetworkToHost(args.hold_time);
  m_startup_mode.level = args.level;

  return ResponderHelper::EmptySetResponse(request);
}
>>>>>>> 8d053645
}  // namespace rdm
}  // namespace ola<|MERGE_RESOLUTION|>--- conflicted
+++ resolved
@@ -77,23 +77,11 @@
   "Pesonalities Locked",
 };
 
-const AdvancedDimmerResponder::CurveSettings *
-    AdvancedDimmerResponder::CurveSettings::Instance() {
-  if (!instance) {
-    instance = new CurveSettings(CURVES, arraysize(CURVES));
-  }
-  return instance;
-}
-
-const AdvancedDimmerResponder::ResponseTimeSettings *
-    AdvancedDimmerResponder::ResponseTimeSettings::Instance() {
-  if (!instance) {
-    instance = new ResponseTimeSettings(
+const SettingCollection<BasicSetting>
+    AdvancedDimmerResponder::CurveSettings(CURVES, arraysize(CURVES));
+const SettingCollection<BasicSetting>
+    AdvancedDimmerResponder::ResponseTimeSettings(
         RESPONSE_TIMES, arraysize(RESPONSE_TIMES));
-  }
-  return instance;
-}
-
 const SettingCollection<FrequencyModulationSetting>
     AdvancedDimmerResponder::FrequencySettings(
         PWM_FREQUENCIES, arraysize(PWM_FREQUENCIES));
@@ -107,8 +95,6 @@
   return instance;
 }
 
-// Begin Lock Collection
-
 const RDMResponse *AdvancedDimmerResponder::
     LockManager::Set(const RDMRequest *request, const uint16_t *pin) {
   uint8_t arg;
@@ -133,9 +119,6 @@
   SetState(arg);
   return ResponderHelper::EmptySetResponse(request);
 }
-
-
-// End Lock Collection
 
 const AdvancedDimmerResponder::Personalities *
     AdvancedDimmerResponder::Personalities::Instance() {
@@ -152,16 +135,6 @@
 
 AdvancedDimmerResponder::RDMOps *
     AdvancedDimmerResponder::RDMOps::instance = NULL;
-
-
-AdvancedDimmerResponder::CurveSettings *
-    AdvancedDimmerResponder::CurveSettings::instance = NULL;
-
-AdvancedDimmerResponder::ResponseTimeSettings *
-    AdvancedDimmerResponder::ResponseTimeSettings::instance = NULL;
-
-AdvancedDimmerResponder::FrequencySettings *
-    AdvancedDimmerResponder::FrequencySettings::instance = NULL;
 
 AdvancedDimmerResponder::LockSettings *
     AdvancedDimmerResponder::LockSettings::instance = NULL;
@@ -281,14 +254,9 @@
       m_burn_in(0),
       m_power_on_self_test(true),
       m_personality_manager(Personalities::Instance()),
-<<<<<<< HEAD
-      m_curve_settings(CurveSettings::Instance()),
-      m_response_time_settings(ResponseTimeSettings::Instance()),
-      m_lock_settings(LockSettings::Instance()),
-      m_frequency_settings(FrequencySettings::Instance()) {
-=======
       m_curve_settings(&CurveSettings),
       m_response_time_settings(&ResponseTimeSettings),
+      m_lock_settings(LockSettings::Instance()),
       m_frequency_settings(&FrequencySettings),
       m_presets(PRESENT_COUNT),
       m_preset_scene(0),
@@ -309,7 +277,6 @@
 
   // make the first preset read only
   m_presets[0].programmed = PRESET_PROGRAMMED_READ_ONLY;
->>>>>>> 8d053645
 }
 
 /*
@@ -699,8 +666,6 @@
   return ResponderHelper::SetBoolValue(request, &m_power_on_self_test);
 }
 
-<<<<<<< HEAD
-=======
 const RDMResponse *AdvancedDimmerResponder::GetPresetStatus(
     const RDMRequest *request) {
   uint16_t arg;
@@ -799,6 +764,7 @@
     return false;
   }
   return true;
+}
 
 const RDMResponse *AdvancedDimmerResponder::GetFailMode(
     const RDMRequest *request) {
@@ -885,6 +851,5 @@
 
   return ResponderHelper::EmptySetResponse(request);
 }
->>>>>>> 8d053645
 }  // namespace rdm
 }  // namespace ola