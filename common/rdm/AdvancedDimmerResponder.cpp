/*
 * This library is free software; you can redistribute it and/or
 * modify it under the terms of the GNU Lesser General Public
 * License as published by the Free Software Foundation; either
 * version 2.1 of the License, or (at your option) any later version.
 *
 * This library is distributed in the hope that it will be useful,
 * but WITHOUT ANY WARRANTY; without even the implied warranty of
 * MERCHANTABILITY or FITNESS FOR A PARTICULAR PURPOSE.  See the GNU
 * Lesser General Public License for more details.
 *
 * You should have received a copy of the GNU Lesser General Public
 * License along with this library; if not, write to the Free Software
 * Foundation, Inc., 59 Temple Place, Suite 330, Boston, MA  02111-1307  USA
 *
 * AdvancedDimmerResponder.cpp
 * Copyright (C) 2013 Simon Newton
 */

#if HAVE_CONFIG_H
#  include <config.h>
#endif

#include <iostream>
#include <string>
#include <vector>
#include "ola/BaseTypes.h"
#include "ola/Logging.h"
#include "ola/base/Array.h"
#include "ola/network/NetworkUtils.h"
#include "ola/rdm/AdvancedDimmerResponder.h"
#include "ola/rdm/OpenLightingEnums.h"
#include "ola/rdm/RDMEnums.h"
#include "ola/rdm/ResponderHelper.h"
#include "ola/rdm/ResponderSettings.h"

namespace ola {
namespace rdm {

using ola::network::HostToNetwork;
using ola::network::NetworkToHost;
using std::string;
using std::vector;

const uint8_t AdvancedDimmerResponder::DIMMER_RESOLUTION = 14;
const uint16_t AdvancedDimmerResponder::LOWER_MAX_LEVEL = 0x7fff;
const uint16_t AdvancedDimmerResponder::UPPER_MAX_LEVEL = 0xffff;

const char* AdvancedDimmerResponder::CURVES[] = {
  "Linear Curve",
  "Square Law Curve",
  "S Curve",
};

const char* AdvancedDimmerResponder::RESPONSE_TIMES[] = {
  "Super fast",
  "Fast",
  "Slow",
  "Very slow",
};

const FrequencyModulationSetting::ArgType
    AdvancedDimmerResponder::PWM_FREQUENCIES[] = {
  {120, "120Hz"},
  {500, "500Hz"},
  {1000, "1kHz"},
  {5000, "5kHz"},
  {10000, "10kHz"},
};

const char* AdvancedDimmerResponder::LOCK_STATES[] = {
  "Unlocked",
  "Start Address Locked",
  "Pesonalities Locked",
};

const AdvancedDimmerResponder::CurveSettings *
    AdvancedDimmerResponder::CurveSettings::Instance() {
  if (!instance) {
    instance = new CurveSettings(CURVES, arraysize(CURVES));
  }
  return instance;
}

const AdvancedDimmerResponder::ResponseTimeSettings *
    AdvancedDimmerResponder::ResponseTimeSettings::Instance() {
  if (!instance) {
    instance = new ResponseTimeSettings(
        RESPONSE_TIMES, arraysize(RESPONSE_TIMES));
  }
  return instance;
}

const SettingCollection<FrequencyModulationSetting>
    AdvancedDimmerResponder::FrequencySettings(
        PWM_FREQUENCIES, arraysize(PWM_FREQUENCIES));

const AdvancedDimmerResponder::LockSettings *
    AdvancedDimmerResponder::LockSettings::Instance() {
  if (!instance) {
    instance = new LockSettings(
        LOCK_STATES, arraysize(LOCK_STATES));
  }
  return instance;
}

// Begin Lock Collection

const RDMResponse *AdvancedDimmerResponder::
    LockManager::Set(const RDMRequest *request, const uint16_t *pin) {
  uint8_t arg;
  uint16_t recieved_pin;

  if (!ResponderHelper::ExtractUInt16(request, &recieved_pin)) {
    return NackWithReason(request, NR_FORMAT_ERROR);
  }

  if (!ResponderHelper::ExtractUInt8(request, &arg)) {
    return NackWithReason(request, NR_FORMAT_ERROR);
  }

  if (arg > Count()) {
    return NackWithReason(request, NR_DATA_OUT_OF_RANGE);
  }

  if (*pin != recieved_pin) {
    return NackWithReason(request, NR_DATA_OUT_OF_RANGE);
  }

  SetState(arg);
  return ResponderHelper::EmptySetResponse(request);
}


// End Lock Collection

const AdvancedDimmerResponder::Personalities *
    AdvancedDimmerResponder::Personalities::Instance() {
  if (!instance) {
    PersonalityList personalities;
    personalities.push_back(new Personality(12, "6-Channel 16-bit"));
    instance = new Personalities(personalities);
  }
  return instance;
}

AdvancedDimmerResponder::Personalities *
    AdvancedDimmerResponder::Personalities::instance = NULL;

AdvancedDimmerResponder::RDMOps *
    AdvancedDimmerResponder::RDMOps::instance = NULL;


AdvancedDimmerResponder::CurveSettings *
    AdvancedDimmerResponder::CurveSettings::instance = NULL;

AdvancedDimmerResponder::ResponseTimeSettings *
    AdvancedDimmerResponder::ResponseTimeSettings::instance = NULL;

AdvancedDimmerResponder::FrequencySettings *
    AdvancedDimmerResponder::FrequencySettings::instance = NULL;

AdvancedDimmerResponder::LockSettings *
    AdvancedDimmerResponder::LockSettings::instance = NULL;

const ResponderOps<AdvancedDimmerResponder>::ParamHandler
    AdvancedDimmerResponder::PARAM_HANDLERS[] = {
  { PID_DEVICE_INFO,
    &AdvancedDimmerResponder::GetDeviceInfo,
    NULL},
  { PID_PRODUCT_DETAIL_ID_LIST,
    &AdvancedDimmerResponder::GetProductDetailList,
    NULL},
  { PID_DEVICE_MODEL_DESCRIPTION,
    &AdvancedDimmerResponder::GetDeviceModelDescription,
    NULL},
  { PID_MANUFACTURER_LABEL,
    &AdvancedDimmerResponder::GetManufacturerLabel,
    NULL},
  { PID_DEVICE_LABEL,
    &AdvancedDimmerResponder::GetDeviceLabel,
    NULL},
  { PID_SOFTWARE_VERSION_LABEL,
    &AdvancedDimmerResponder::GetSoftwareVersionLabel,
    NULL},
  { PID_DMX_PERSONALITY,
    &AdvancedDimmerResponder::GetPersonality,
    &AdvancedDimmerResponder::SetPersonality},
  { PID_DMX_PERSONALITY_DESCRIPTION,
    &AdvancedDimmerResponder::GetPersonalityDescription,
    NULL},
  { PID_DMX_START_ADDRESS,
    &AdvancedDimmerResponder::GetDmxStartAddress,
    &AdvancedDimmerResponder::SetDmxStartAddress},
  { PID_IDENTIFY_DEVICE,
    &AdvancedDimmerResponder::GetIdentify,
    &AdvancedDimmerResponder::SetIdentify},
  { PID_DIMMER_INFO,
    &AdvancedDimmerResponder::GetDimmerInfo,
    NULL},
  { PID_MAXIMUM_LEVEL,
    &AdvancedDimmerResponder::GetMaximumLevel,
    &AdvancedDimmerResponder::SetMaximumLevel},
  { PID_IDENTIFY_MODE,
    &AdvancedDimmerResponder::GetIdentifyMode,
    &AdvancedDimmerResponder::SetIdentifyMode},
  { PID_BURN_IN,
    &AdvancedDimmerResponder::GetBurnIn,
    &AdvancedDimmerResponder::SetBurnIn},
  { PID_CURVE,
    &AdvancedDimmerResponder::GetCurve,
    &AdvancedDimmerResponder::SetCurve},
  { PID_CURVE_DESCRIPTION,
    &AdvancedDimmerResponder::GetCurveDescription,
    NULL},
  { PID_CURVE,
    &AdvancedDimmerResponder::GetCurve,
    &AdvancedDimmerResponder::SetCurve},
  { PID_CURVE_DESCRIPTION,
    &AdvancedDimmerResponder::GetCurveDescription,
    NULL},
  { PID_OUTPUT_RESPONSE_TIME,
    &AdvancedDimmerResponder::GetResponseTime,
    &AdvancedDimmerResponder::SetResponseTime},
  { PID_OUTPUT_RESPONSE_TIME_DESCRIPTION,
    &AdvancedDimmerResponder::GetResponseTimeDescription,
    NULL},
  { PID_MODULATION_FREQUENCY,
    &AdvancedDimmerResponder::GetPWMFrequency,
    &AdvancedDimmerResponder::SetPWMFrequency},
  { PID_MODULATION_FREQUENCY_DESCRIPTION,
    &AdvancedDimmerResponder::GetPWMFrequencyDescription,
    NULL},
<<<<<<< HEAD
  {PID_LOCK_STATE,
    &AdvancedDimmerResponder::GetLockState,
    &AdvancedDimmerResponder::SetLockState},
  {PID_LOCK_STATE_DESCRIPTION,
    &AdvancedDimmerResponder::GetLockStateDescription,
    NULL},
  {PID_LOCK_PIN,
    &AdvancedDimmerResponder::GetLockPin,
    &AdvancedDimmerResponder::SetLockPin,},
=======
  { PID_POWER_ON_SELF_TEST,
    &AdvancedDimmerResponder::GetPowerOnSelfTest,
    &AdvancedDimmerResponder::SetPowerOnSelfTest},
>>>>>>> 091c6c97
  { 0, NULL, NULL},
};

/**
 * Create a new dimmer root device. Ownership of the DimmerSubDevices is not
 * transferred.
 */
AdvancedDimmerResponder::AdvancedDimmerResponder(const UID &uid)
    : m_uid(uid),
      m_identify_state(false),
      m_start_address(1),
<<<<<<< HEAD
      m_lock_pin(0),
=======
      m_maximum_level(UPPER_MAX_LEVEL),
>>>>>>> 091c6c97
      m_identify_mode(IDENTIFY_MODE_QUIET),
      m_burn_in(0),
      m_power_on_self_test(true),
      m_personality_manager(Personalities::Instance()),
      m_curve_settings(CurveSettings::Instance()),
      m_response_time_settings(ResponseTimeSettings::Instance()),
      m_lock_settings(LockSettings::Instance()),
      m_frequency_settings(FrequencySettings::Instance()) {
}

/*
 * Handle an RDM Request
 */
void AdvancedDimmerResponder::SendRDMRequest(const RDMRequest *request,
                                             RDMCallback *callback) {
  RDMOps::Instance()->HandleRDMRequest(this, m_uid, ROOT_RDM_DEVICE, request,
                                       callback);
}
const RDMResponse *AdvancedDimmerResponder::GetDeviceInfo(
    const RDMRequest *request) {
  return ResponderHelper::GetDeviceInfo(
      request, OLA_E137_DIMMER_MODEL,
      PRODUCT_CATEGORY_DIMMER, 1,
      &m_personality_manager,
      m_start_address,
      0, 0);
}

const RDMResponse *AdvancedDimmerResponder::GetProductDetailList(
    const RDMRequest *request) {
  // Shortcut for only one item in the vector
  return ResponderHelper::GetProductDetailList(request,
    vector<rdm_product_detail>(1, PRODUCT_DETAIL_TEST));
}

const RDMResponse *AdvancedDimmerResponder::GetDeviceModelDescription(
    const RDMRequest *request) {
  return ResponderHelper::GetString(request, "OLA E1.37-1 Dimmer");
}

const RDMResponse *AdvancedDimmerResponder::GetManufacturerLabel(
    const RDMRequest *request) {
  return ResponderHelper::GetString(request, OLA_MANUFACTURER_LABEL);
}

const RDMResponse *AdvancedDimmerResponder::GetDeviceLabel(
    const RDMRequest *request) {
  return ResponderHelper::GetString(request, "Dummy Adv Dimmer");
}

const RDMResponse *AdvancedDimmerResponder::GetSoftwareVersionLabel(
    const RDMRequest *request) {
  return ResponderHelper::GetString(request, string("OLA Version ") + VERSION);
}

const RDMResponse *AdvancedDimmerResponder::GetPersonality(
    const RDMRequest *request) {
  return ResponderHelper::GetPersonality(request, &m_personality_manager);
}

const RDMResponse *AdvancedDimmerResponder::SetPersonality(
    const RDMRequest *request) {
  return ResponderHelper::SetPersonality(request, &m_personality_manager,
                                         m_start_address);
}

const RDMResponse *AdvancedDimmerResponder::GetPersonalityDescription(
    const RDMRequest *request) {
  return ResponderHelper::GetPersonalityDescription(
      request, &m_personality_manager);
}

const RDMResponse *AdvancedDimmerResponder::GetDmxStartAddress(
    const RDMRequest *request) {
  return ResponderHelper::GetDmxAddress(request, &m_personality_manager,
                                        m_start_address);
}

const RDMResponse *AdvancedDimmerResponder::SetDmxStartAddress(
    const RDMRequest *request) {
  return ResponderHelper::SetDmxAddress(request, &m_personality_manager,
                                        &m_start_address);
}

const RDMResponse *AdvancedDimmerResponder::GetDimmerInfo(
    const RDMRequest *request) {
  if (request->ParamDataSize()) {
    return NackWithReason(request, NR_FORMAT_ERROR);
  }

  struct dimmer_info_s {
    uint16_t min_level_lower;
    uint16_t min_level_upper;
    uint16_t max_level_lower;
    uint16_t max_level_upper;
    uint8_t curve_count;
    uint8_t level_resolution;
    uint8_t level_support;
  } __attribute__((packed));

  struct dimmer_info_s dimmer_info;
  dimmer_info.min_level_lower = HostToNetwork(static_cast<uint16_t>(0));
  dimmer_info.min_level_upper = HostToNetwork(static_cast<uint16_t>(0));
  dimmer_info.max_level_lower =
      HostToNetwork(static_cast<uint16_t>(LOWER_MAX_LEVEL));
  dimmer_info.max_level_upper =
      HostToNetwork(static_cast<uint16_t>(UPPER_MAX_LEVEL));
  dimmer_info.curve_count = CurveSettings.Count();
  dimmer_info.level_resolution = DIMMER_RESOLUTION;
  dimmer_info.level_support = 0;

  return GetResponseFromData(
      request,
      reinterpret_cast<uint8_t*>(&dimmer_info),
      sizeof(dimmer_info),
      RDM_ACK);
}

const RDMResponse *AdvancedDimmerResponder::GetMaximumLevel(
    const RDMRequest *request) {
  return ResponderHelper::GetUInt16Value(request, m_maximum_level);
}

const RDMResponse *AdvancedDimmerResponder::SetMaximumLevel(
    const RDMRequest *request) {
  uint16_t arg;
  if (!ResponderHelper::ExtractUInt16(request, &arg)) {
    return NackWithReason(request, NR_FORMAT_ERROR);
  }

  if (arg < LOWER_MAX_LEVEL || arg > UPPER_MAX_LEVEL) {
    return NackWithReason(request, NR_DATA_OUT_OF_RANGE);
  } else {
    m_maximum_level = arg;
    return ResponderHelper::EmptySetResponse(request);
  }
}

const RDMResponse *AdvancedDimmerResponder::GetIdentify(
    const RDMRequest *request) {
  return ResponderHelper::GetBoolValue(request, m_identify_state);
}

const RDMResponse *AdvancedDimmerResponder::SetIdentify(
    const RDMRequest *request) {
  bool old_value = m_identify_state;
  const RDMResponse *response = ResponderHelper::SetBoolValue(
      request, &m_identify_state);
  if (m_identify_state != old_value) {
    OLA_INFO << "E1.37-1 Dimmer Device " << m_uid << ", identify state "
             << (m_identify_state ? "on" : "off");
  }
  return response;
}

const RDMResponse *AdvancedDimmerResponder::GetIdentifyMode(
    const RDMRequest *request) {
  return ResponderHelper::GetUInt8Value(request, m_identify_mode);
}

const RDMResponse *AdvancedDimmerResponder::SetIdentifyMode(
    const RDMRequest *request) {
  uint8_t arg;
  if (!ResponderHelper::ExtractUInt8(request, &arg)) {
    return NackWithReason(request, NR_FORMAT_ERROR);
  }

  if (arg == IDENTIFY_MODE_QUIET || arg == IDENTIFY_MODE_LOUD) {
    m_identify_mode = arg;
    return ResponderHelper::EmptySetResponse(request);
  } else {
    return NackWithReason(request, NR_DATA_OUT_OF_RANGE);
  }
}

const RDMResponse *AdvancedDimmerResponder::GetBurnIn(
    const RDMRequest *request) {
  return ResponderHelper::GetUInt8Value(request, m_burn_in);
}

const RDMResponse *AdvancedDimmerResponder::SetBurnIn(
    const RDMRequest *request) {
  uint8_t arg;
  if (!ResponderHelper::ExtractUInt8(request, &arg)) {
    return NackWithReason(request, NR_FORMAT_ERROR);
  }

  // We start the 'clock' immediately, so the hours remaining is one less than
  // what was requested.
  m_burn_in = (arg ? arg - 1 : 0);
  return ResponderHelper::EmptySetResponse(request);
}

const RDMResponse *AdvancedDimmerResponder::GetCurve(
    const RDMRequest *request) {
  return m_curve_settings.Get(request);
}

const RDMResponse *AdvancedDimmerResponder::SetCurve(
    const RDMRequest *request) {
  return m_curve_settings.Set(request);
}

const RDMResponse *AdvancedDimmerResponder::GetCurveDescription(
    const RDMRequest *request) {
  return m_curve_settings.GetDescription(request);
}

const RDMResponse *AdvancedDimmerResponder::GetResponseTime(
    const RDMRequest *request) {
  return m_response_time_settings.Get(request);
}

const RDMResponse *AdvancedDimmerResponder::SetResponseTime(
    const RDMRequest *request) {
  return m_response_time_settings.Set(request);
}

const RDMResponse *AdvancedDimmerResponder::GetResponseTimeDescription(
    const RDMRequest *request) {
  return m_response_time_settings.GetDescription(request);
}

const RDMResponse *AdvancedDimmerResponder::GetPWMFrequency(
    const RDMRequest *request) {
  return m_frequency_settings.Get(request);
}

const RDMResponse *AdvancedDimmerResponder::SetPWMFrequency(
    const RDMRequest *request) {
  return m_frequency_settings.Set(request);
}

const RDMResponse *AdvancedDimmerResponder::GetPWMFrequencyDescription(
    const RDMRequest *request) {
  return m_frequency_settings.GetDescription(request);
}

<<<<<<< HEAD
const RDMResponse *AdvancedDimmerResponder::GetLockState(
    const RDMRequest *request) {
  return m_lock_settings.Get(request);
}

const RDMResponse *AdvancedDimmerResponder::SetLockState(
    const RDMRequest *request) {
  return m_lock_settings.Set(request, &m_lock_pin);
}

const RDMResponse *AdvancedDimmerResponder::GetLockStateDescription(
    const RDMRequest *request) {
  return m_lock_settings.GetDescription(request);
}

const RDMResponse *AdvancedDimmerResponder::GetLockPin(
    const RDMRequest *request) {
  return ResponderHelper::GetUInt16Value(request, m_lock_pin, 0);
}

const RDMResponse *AdvancedDimmerResponder::SetLockPin(
    const RDMRequest *request) {
  return ResponderHelper::SetUInt16Value(request, &m_lock_pin, 0);
}

=======
const RDMResponse *AdvancedDimmerResponder::GetPowerOnSelfTest(
    const RDMRequest *request) {
  return ResponderHelper::GetBoolValue(request, m_power_on_self_test);
}

const RDMResponse *AdvancedDimmerResponder::SetPowerOnSelfTest(
    const RDMRequest *request) {
  return ResponderHelper::SetBoolValue(request, &m_power_on_self_test);
}
>>>>>>> 091c6c97
}  // namespace rdm
}  // namespace ola<|MERGE_RESOLUTION|>--- conflicted
+++ resolved
@@ -231,7 +231,6 @@
   { PID_MODULATION_FREQUENCY_DESCRIPTION,
     &AdvancedDimmerResponder::GetPWMFrequencyDescription,
     NULL},
-<<<<<<< HEAD
   {PID_LOCK_STATE,
     &AdvancedDimmerResponder::GetLockState,
     &AdvancedDimmerResponder::SetLockState},
@@ -241,11 +240,9 @@
   {PID_LOCK_PIN,
     &AdvancedDimmerResponder::GetLockPin,
     &AdvancedDimmerResponder::SetLockPin,},
-=======
   { PID_POWER_ON_SELF_TEST,
     &AdvancedDimmerResponder::GetPowerOnSelfTest,
     &AdvancedDimmerResponder::SetPowerOnSelfTest},
->>>>>>> 091c6c97
   { 0, NULL, NULL},
 };
 
@@ -257,11 +254,8 @@
     : m_uid(uid),
       m_identify_state(false),
       m_start_address(1),
-<<<<<<< HEAD
       m_lock_pin(0),
-=======
       m_maximum_level(UPPER_MAX_LEVEL),
->>>>>>> 091c6c97
       m_identify_mode(IDENTIFY_MODE_QUIET),
       m_burn_in(0),
       m_power_on_self_test(true),
@@ -500,7 +494,6 @@
   return m_frequency_settings.GetDescription(request);
 }
 
-<<<<<<< HEAD
 const RDMResponse *AdvancedDimmerResponder::GetLockState(
     const RDMRequest *request) {
   return m_lock_settings.Get(request);
@@ -526,7 +519,6 @@
   return ResponderHelper::SetUInt16Value(request, &m_lock_pin, 0);
 }
 
-=======
 const RDMResponse *AdvancedDimmerResponder::GetPowerOnSelfTest(
     const RDMRequest *request) {
   return ResponderHelper::GetBoolValue(request, m_power_on_self_test);
@@ -536,6 +528,6 @@
     const RDMRequest *request) {
   return ResponderHelper::SetBoolValue(request, &m_power_on_self_test);
 }
->>>>>>> 091c6c97
+
 }  // namespace rdm
 }  // namespace ola