--- conflicted
+++ resolved
@@ -183,13 +183,8 @@
                                                  bool *value,
                                                  uint8_t queued_message_count) {
   uint8_t arg;
-<<<<<<< HEAD
-  if (request->ParamDataSize() != sizeof(arg)) {
-    return NackWithReason(request, NR_FORMAT_ERROR, queued_message_count);
-=======
   if (!ResponderHelper::ExtractUInt8(request, &arg)) {
-    return NackWithReason(request, NR_FORMAT_ERROR);
->>>>>>> 0809ac7c
+    return NackWithReason(request, NR_FORMAT_ERROR, queued_message_count);
   }
 
   if (arg == 0 || arg == 1) {
