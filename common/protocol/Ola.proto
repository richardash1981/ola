/*
 * This library is free software; you can redistribute it and/or
 * modify it under the terms of the GNU Lesser General Public
 * License as published by the Free Software Foundation; either
 * version 2.1 of the License, or (at your option) any later version.
 *
 * This library is distributed in the hope that it will be useful,
 * but WITHOUT ANY WARRANTY; without even the implied warranty of
 * MERCHANTABILITY or FITNESS FOR A PARTICULAR PURPOSE.  See the GNU
 * Lesser General Public License for more details.
 *
 * You should have received a copy of the GNU Lesser General Public
 * License along with this library; if not, write to the Free Software
 * Foundation, Inc., 59 Temple Place, Suite 330, Boston, MA  02111-1307  USA
 *
 * Ola.proto
 * Defines the protocol buffers used to talk to olad
 * Copyright (C) 2005 - 2008 Simon Newton
 */

package ola.proto;

option cc_generic_services = true;
option py_generic_services = true;
option java_generic_services = true;

enum RegisterAction {
  REGISTER = 1;
  UNREGISTER = 2;
}

enum PatchAction {
  PATCH = 1;
  UNPATCH = 2;
}

enum MergeMode {
  HTP = 1;
  LTP = 2;
}

/**
 * Please discuss on open-lighting@googlegroups.com before claiming a Plugin
 * ID.
 */
enum PluginIds {
  OLA_PLUGIN_ALL = 0;
  OLA_PLUGIN_DUMMY = 1;
  OLA_PLUGIN_ARTNET = 2;
  OLA_PLUGIN_SHOWNET = 3;
  OLA_PLUGIN_ESPNET = 4;
  OLA_PLUGIN_USBPRO = 5;
  OLA_PLUGIN_OPENDMX = 6;
  OLA_PLUGIN_SANDNET = 7;
  OLA_PLUGIN_STAGEPROFI = 8;
  OLA_PLUGIN_PATHPORT = 9;
  OLA_PLUGIN_DMX4LINUX = 10;
  OLA_PLUGIN_E131 = 11;
  OLA_PLUGIN_USBDMX = 12;
  OLA_PLUGIN_FTDIDMX = 13;
  OLA_PLUGIN_OSC = 14;
  OLA_PLUGIN_SPI = 15;
<<<<<<< HEAD
  OLA_PLUGIN_KINET = 16;
=======
  OLA_PLUGIN_KARATE = 17;
>>>>>>> b6939995
}

/**
 * If you add more here be sure to update ResponseCodeToString in RDMHelper.cpp
 */
enum RDMResponseCode {
  // The request/response completed correctly
  RDM_COMPLETED_OK = 0;
  // The request was broadcast, no respone expected
  RDM_WAS_BROADCAST = 1;
  // We failed to send this request
  RDM_FAILED_TO_SEND = 2;
  // The response timed out
  RDM_TIMEOUT = 3;
  // The response was invalid
  RDM_INVALID_RESPONSE = 4;
  // The UID could not be located (may have been removed)
  RDM_UNKNOWN_UID = 5;
  // The response checksum was wrong
  RDM_CHECKSUM_INCORRECT = 6;
  // Invalid transaction number
  RDM_TRANSACTION_MISMATCH = 7;
  // Wrong sub device
  RDM_SUB_DEVICE_MISMATCH = 8;
  //Source UID in response doesn't match
  RDM_SRC_UID_MISMATCH = 9;
  //Destination UID in response doesn't match
  RDM_DEST_UID_MISMATCH = 10;
  //Incorrect sub start code
  RDM_WRONG_SUB_START_CODE = 11;
  //RDM response was smaller than the mimimun size
  RDM_PACKET_TOO_SHORT = 12;
  //The length field of packet didn't match length received
  RDM_PACKET_LENGTH_MISMATCH = 13;
  //The parameter length exceeds the remaining packet size
  RDM_PARAM_LENGTH_MISMATCH = 14;
  //The command class was not one of GET_RESPONSE or SET_RESPONSE
  RDM_INVALID_COMMAND_CLASS = 15;
  //The command class didn't match the request
  RDM_COMMAND_CLASS_MISMATCH = 16;
  //The response type was not ACK, ACK_OVERFLOW, ACK_TIMER or NACK
  RDM_INVALID_RESPONSE_TYPE = 17;
  // The discovery command class is not supported by this device. This
  // typically means the hardware doesn't support discovery commands.
  RDM_PLUGIN_DISCOVERY_NOT_SUPPORTED = 18;
  // Responses to DUB commands, these responses won't have a defined RDM
  // message, but rather just a string of bytes from the wire.
  RDM_DUB_RESPONSE = 19;
}


/**
 * The valid Response Types when the response_code is RDM_COMPLETED_OK.
 * ACK_OVERFLOW isn't in this list because overflows are handed by the plugins,
 * not the clients.
 */
enum RDMResponseType {
  RDM_ACK = 0;
  RDM_ACK_TIMER = 1;
  RDM_NACK_REASON = 2;
  // OVERFLOW can never be returned
}


/**
 * The RDM command class
 */
enum RDMCommandClass {
  RDM_GET_RESPONSE = 0;
  RDM_SET_RESPONSE = 1;
  RDM_DISCOVERY_RESPONSE = 2;
}


// This is a special string which indicates that no response will be received
// for an RPC.
message STREAMING_NO_RESPONSE {}

// Generic Ack Message
message Ack {}

// request the list of available plugins
message PluginListRequest {}

message PluginInfo {
  required int32 plugin_id = 1;
  required string name = 2;
  required bool active = 3;
}

message PluginListReply {
  repeated PluginInfo plugin = 1;
}

// request the description for a plugin
message PluginDescriptionRequest {
  required int32 plugin_id = 1;
}

message PluginDescriptionReply {
  required string name = 1;
  required string description = 2;
}

// request the state for a plugin
message PluginStateRequest {
  required int32 plugin_id = 1;
}

message PluginStateReply {
  required string name = 1;
  required bool enabled = 2;
  required bool active = 3;
  required string preferences_source = 4;
  repeated PluginInfo conflicts_with = 5;
}

// request info on a device
message DeviceInfoRequest {
  optional int32 plugin_id = 1;
}

message PortInfo {
  required int32 port_id = 1;
  required int32 priority_capability = 2;
  required string description = 5;
  optional int32 universe = 3;
  optional bool active = 4;
  optional int32 priority_mode = 6;
  optional int32 priority = 7;
  optional bool supports_rdm = 8 [default = false];
}

message DeviceInfo {
  required int32 device_alias = 1;
  required int32 plugin_id = 2;
  required string device_name = 3;
  repeated PortInfo input_port = 4;
  repeated PortInfo output_port = 5;
  required string device_id = 6;
}

message DeviceInfoReply {
  repeated DeviceInfo device = 1;
}

message DmxData {
  required int32 universe = 1;
  required bytes data = 2;
  optional int32 priority = 3;
}

message RegisterDmxRequest {
  required int32 universe = 1;
  required RegisterAction action = 2;
}

message PatchPortRequest {
  required int32 universe = 1;
  required int32 device_alias = 2;
  required int32 port_id = 3;
  required PatchAction action = 4;
  required bool is_output = 5;
}

message UniverseNameRequest {
  required int32 universe = 1;
  required string name = 2;
}

message MergeModeRequest {
  required int32 universe = 1;
  required MergeMode merge_mode = 2;
}

// request info about a universe
message OptionalUniverseRequest {
  optional int32 universe = 1;
}

message UniverseInfo {
  required int32 universe = 1;
  required string name = 2;
  required MergeMode merge_mode = 3;
  required int32 input_port_count = 4;
  required int32 output_port_count = 5;
  required int32 rdm_devices = 6;
}

message UniverseInfoReply {
  repeated UniverseInfo universe = 1;
}

message PortPriorityRequest {
  required int32 device_alias = 1;
  required bool is_output = 2;
  required int32 port_id = 3;
  required int32 priority_mode = 4;
  optional int32 priority = 5;
}



// a device config request
message DeviceConfigRequest {
  required int32 device_alias = 1;
  required bytes data = 2;
}

message DeviceConfigReply {
  required bytes data = 1;
}

// RDM Messages
// This represents a UID
message UID {
  required int32 esta_id = 1;  // only lower 2 bytes are used
  required fixed32 device_id = 2;
}

// Request the UID list for a universe
message UniverseRequest {
  required int32 universe = 1;
}

message DiscoveryRequest {
  required int32 universe = 1;
  required bool full = 2;
}

message UIDListReply {
  required int32 universe = 1;
  repeated UID uid = 2;
}

message RDMRequest {
  required int32 universe = 1;
  required UID uid = 2;
  required int32 sub_device = 3;
  required int32 param_id = 4;
  required bytes data = 5; // 0 - 231 bytes
  required bool is_set = 6;
  optional bool include_raw_response = 7 [default = false];
}

message RDMDiscoveryRequest {
  required int32 universe = 1;
  required UID uid = 2;
  required int32 sub_device = 3;
  required int32 param_id = 4;
  required bytes data = 5; // 0 - 231 bytes
  optional bool include_raw_response = 6 [default = false];
}

message RDMResponse {
  required RDMResponseCode response_code = 1;
  // ACK, NACK or TIMER
  optional RDMResponseType response_type = 2;
  optional uint32 message_count = 3 [default = 0];
  optional bytes data = 4 [default = ""]; // 0 - 231 bytes
  optional uint32 param_id = 5;  // the param id, required for queued messages
  optional RDMCommandClass command_class = 6; // the command class
  optional uint32 sub_device = 7; // the sub device
  repeated bytes raw_response = 8;
}


// timecode

enum TimeCodeType {
  TIMECODE_FILM = 0;   // 24fps
  TIMECODE_EBU = 1;    // 25fps
  TIMECODE_DF = 2;     // 29.97fps
  TIMECODE_SMPTE = 3;  // 30fps
};

message TimeCode {
  required uint32 hours = 1;
  required uint32 minutes = 2;
  required uint32 seconds = 3;
  required uint32 frames = 4;
  required TimeCodeType type = 5;
}

// Services

// RPCs handled by the OLA Server
service OlaServerService {
  rpc GetPlugins (PluginListRequest) returns (PluginListReply);
  rpc GetPluginDescription (PluginDescriptionRequest) returns
    (PluginDescriptionReply);
  rpc GetPluginState (PluginStateRequest) returns (PluginStateReply);
  rpc GetDeviceInfo (DeviceInfoRequest) returns (DeviceInfoReply);
  rpc GetCandidatePorts (OptionalUniverseRequest) returns (DeviceInfoReply);
  rpc ConfigureDevice (DeviceConfigRequest) returns (DeviceConfigReply);
  rpc SetPortPriority (PortPriorityRequest) returns (Ack);
  rpc GetUniverseInfo (OptionalUniverseRequest) returns (UniverseInfoReply);
  rpc SetUniverseName (UniverseNameRequest) returns (Ack);
  rpc SetMergeMode (MergeModeRequest) returns (Ack);
  rpc PatchPort (PatchPortRequest) returns (Ack);
  rpc RegisterForDmx (RegisterDmxRequest) returns (Ack);
  rpc UpdateDmxData (DmxData) returns (Ack);
  rpc GetDmx (UniverseRequest) returns (DmxData);
  rpc GetUIDs (UniverseRequest) returns (UIDListReply);
  rpc ForceDiscovery (DiscoveryRequest) returns (UIDListReply);
  rpc SetSourceUID (UID) returns (Ack);

  rpc RDMCommand (RDMRequest) returns (RDMResponse);
  rpc RDMDiscoveryCommand (RDMDiscoveryRequest) returns (RDMResponse);
  rpc StreamDmxData (DmxData) returns (STREAMING_NO_RESPONSE);

  // timecode
  rpc SendTimeCode(TimeCode) returns (Ack);
}

// RPCs handled by the OLA Client
service OlaClientService {
  rpc UpdateDmxData (DmxData) returns (Ack);
}<|MERGE_RESOLUTION|>--- conflicted
+++ resolved
@@ -60,11 +60,8 @@
   OLA_PLUGIN_FTDIDMX = 13;
   OLA_PLUGIN_OSC = 14;
   OLA_PLUGIN_SPI = 15;
-<<<<<<< HEAD
   OLA_PLUGIN_KINET = 16;
-=======
   OLA_PLUGIN_KARATE = 17;
->>>>>>> b6939995
 }
 
 /**
