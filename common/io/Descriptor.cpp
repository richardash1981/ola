/*
 * This library is free software; you can redistribute it and/or
 * modify it under the terms of the GNU Lesser General Public
 * License as published by the Free Software Foundation; either
 * version 2.1 of the License, or (at your option) any later version.
 *
 * This library is distributed in the hope that it will be useful,
 * but WITHOUT ANY WARRANTY; without even the implied warranty of
 * MERCHANTABILITY or FITNESS FOR A PARTICULAR PURPOSE.  See the GNU
 * Lesser General Public License for more details.
 *
 * You should have received a copy of the GNU Lesser General Public
 * License along with this library; if not, write to the Free Software
 * Foundation, Inc., 59 Temple Place, Suite 330, Boston, MA  02111-1307  USA
 *
 * Descriptor.cpp
 * Implementation of the Descriptor classes
 * Copyright (C) 2005 Simon Newton
 */

#include <errno.h>
#include <fcntl.h>
#include <stdio.h>
#include <string.h>
#include <sys/types.h>
#include <unistd.h>

#if HAVE_CONFIG_H
#include <config.h>
#endif

#ifdef _WIN32
#include <Winsock2.h>
#include <Winioctl.h>
#else
#include <sys/ioctl.h>
#include <sys/socket.h>
#include <sys/uio.h>
#endif

#include <string>

#include "ola/Logging.h"
#include "ola/base/Macro.h"
#include "ola/io/Descriptor.h"

namespace ola {
namespace io {

#ifndef _WIN32
// Check binary compatibility between IOVec and iovec
STATIC_ASSERT(sizeof(struct iovec) == sizeof(struct IOVec));
<<<<<<< HEAD
#else
STATIC_ASSERT(sizeof(HANDLE) == sizeof(int));
=======
#endif

>>>>>>> 200e0a52

#ifdef _WIN32
// DescriptorHandle
// ------------------------------------------------
bool operator!=(const DescriptorHandle &lhs, const DescriptorHandle &rhs) {
  return !(lhs == rhs);
}

bool operator==(const DescriptorHandle &lhs, const DescriptorHandle &rhs) {
  return ((lhs.m_handle.m_fd == rhs.m_handle.m_fd) &&
          (lhs.m_type == rhs.m_type) &&
          (lhs.m_event_handle == rhs.m_event_handle));
}

bool operator<(const DescriptorHandle &lhs, const DescriptorHandle &rhs) {
  return (lhs.m_handle.m_fd < rhs.m_handle.m_fd);
}

std::ostream& operator<<(std::ostream &stream, const DescriptorHandle &data) {
  stream << data.m_handle.m_fd;
  return stream;
}
#endif

/**
 * Helper function to create a annonymous pipe
 * @param fd_pair a 2 element array which is updated with the fds
 * @return true if successfull, false otherwise.
 */
bool CreatePipe(DescriptorHandle handle_pair[2]) {
#ifdef _WIN32
  HANDLE read_handle = NULL;
  HANDLE write_handle = NULL;

  SECURITY_ATTRIBUTES security_attributes;
  // Set the bInheritHandle flag so pipe handles are inherited.
  security_attributes.nLength = sizeof(SECURITY_ATTRIBUTES);
  security_attributes.bInheritHandle = TRUE;
  security_attributes.lpSecurityDescriptor = NULL;

  if (!CreatePipe(&read_handle, &write_handle, &security_attributes, 0)) {
    OLA_WARN << "CreatePipe() failed, " << GetLastError();
    return false;
  }

  if (!SetStdHandle(STD_INPUT_HANDLE, read_handle)) {
    OLA_WARN << "SetStdHandle() failed, " << GetLastError();
    return false;
  }
  if (!SetStdHandle(STD_OUTPUT_HANDLE, write_handle)) {
    OLA_WARN << "SetStdHandle() failed, " << GetLastError();
    return false;
  }

  handle_pair[0].m_handle.m_handle = read_handle;
  handle_pair[0].m_type = HANDLE_DESCRIPTOR;
  handle_pair[0].m_event_handle = 0;
  handle_pair[1].m_handle.m_handle = write_handle;
  handle_pair[1].m_type = HANDLE_DESCRIPTOR;
  handle_pair[1].m_event_handle = 0;
#else
  if (pipe(handle_pair) < 0) {
    OLA_WARN << "pipe() failed, " << strerror(errno);
    return false;
  }
#endif
  return true;
}



// BidirectionalFileDescriptor
// ------------------------------------------------
void BidirectionalFileDescriptor::PerformRead() {
  if (m_on_read)
    m_on_read->Run();
  else
    OLA_FATAL << "FileDescriptor " << ReadDescriptor() <<
      " is ready but no handler attached, this is bad!";
}


void BidirectionalFileDescriptor::PerformWrite() {
  if (m_on_write)
    m_on_write->Run();
  else
    OLA_FATAL << "FileDescriptor " << WriteDescriptor() <<
      " is ready but no write handler attached, this is bad!";
}


// UnmanagedFileDescriptor
// ------------------------------------------------
UnmanagedFileDescriptor::UnmanagedFileDescriptor(int fd)
  : BidirectionalFileDescriptor() {
#ifdef _WIN32
  m_handle.m_handle.m_fd = fd;
  m_handle.m_type = GENERIC_DESCRIPTOR;
  m_handle.m_event_handle = 0;
  OLA_WARN << "UnmanagedFileDescriptor doesn't support events on Windows yet";
#else
  m_handle = fd;
#endif
}


// ConnectedDescriptor
// ------------------------------------------------

/*
 * Turn on non-blocking reads.
 * @param fd the descriptor to enable non-blocking on
 * @return true if it worked, false otherwise
 */
bool ConnectedDescriptor::SetNonBlocking(DescriptorHandle fd) {
  if (fd == INVALID_DESCRIPTOR)
    return false;

#ifdef _WIN32
  bool success = true;
  if (fd.m_type == SOCKET_DESCRIPTOR) {
    u_long mode = 1;
    success = (ioctlsocket(fd.m_handle.m_fd, FIONBIO, &mode) != SOCKET_ERROR);
  } else {
    OLA_WARN << "Unsupported: Tried to set non-socket descriptor to "
                "non-blocking mode.";
  }
#else
  int val = fcntl(fd, F_GETFL, 0);
  bool success =  fcntl(fd, F_SETFL, val | O_NONBLOCK) == 0;
#endif
  if (!success) {
    OLA_WARN << "failed to set " << fd << " non-blocking: " << strerror(errno);
    return false;
  }
  return true;
}


/*
 * Turn off the SIGPIPE for this socket
 */
bool ConnectedDescriptor::SetNoSigPipe(DescriptorHandle fd) {
  if (!IsSocket())
    return true;

#if HAVE_DECL_SO_NOSIGPIPE
  int sig_pipe_flag = 1;
  int ok = setsockopt(fd,
                      SOL_SOCKET,
                      SO_NOSIGPIPE,
                      &sig_pipe_flag,
                      sizeof(sig_pipe_flag));
  if (ok == -1) {
    OLA_INFO << "Failed to disable SIGPIPE on " << fd << ": " <<
      strerror(errno);
    return false;
  }
#else
  (void) fd;
#endif
  return true;
}


/*
 * Find out how much data is left to read
 * @return the amount of unread data for the socket
 */
int ConnectedDescriptor::DataRemaining() const {
  if (!ValidReadDescriptor())
    return 0;

  int unread = 0;
#ifdef _WIN32
  bool failed = false;
  if (ReadDescriptor().m_type == SOCKET_DESCRIPTOR) {
    u_long win_unread;
    failed = (ioctlsocket(ReadDescriptor().m_handle.m_fd, FIONREAD,
              &win_unread) < 0);
    unread = win_unread;
  } else {
    OLA_WARN << "Unsupported: DataRemaining() called on non-socket descriptor";
  }
#else
  bool failed = ioctl(ReadDescriptor(), FIONREAD, &unread) < 0;
#endif
  if (failed) {
    OLA_WARN << "ioctl error for " << ReadDescriptor() << ", "
      << strerror(errno);
    return 0;
  }
  return unread;
}


/*
 * Write data to this descriptor.
 * @param buffer the data to write
 * @param size the length of the data
 * @return the number of bytes sent
 */
ssize_t ConnectedDescriptor::Send(const uint8_t *buffer,
                                  unsigned int size) {
  if (!ValidWriteDescriptor())
    return 0;

  ssize_t bytes_sent;
#if HAVE_DECL_MSG_NOSIGNAL
  if (IsSocket())
    bytes_sent = send(WriteDescriptor(), buffer, size, MSG_NOSIGNAL);
  else
#endif
#ifdef _WIN32
    bytes_sent = write(WriteDescriptor().m_handle.m_fd, buffer, size);
#else
    bytes_sent = write(WriteDescriptor(), buffer, size);
#endif

  if (bytes_sent < 0 || static_cast<unsigned int>(bytes_sent) != size)
    OLA_INFO << "Failed to send on " << WriteDescriptor() << ": " <<
      strerror(errno);
  return bytes_sent;
}


/**
 * Send an IOQueue.
 * This attempts to send as much of the IOQueue data as possible. The IOQueue
 * may be non-empty when this completes if the descriptor buffer is full.
 * @returns the number of bytes sent.
 */
ssize_t ConnectedDescriptor::Send(IOQueue *ioqueue) {
  if (!ValidWriteDescriptor())
    return 0;

  int iocnt;
  const struct IOVec *iov = ioqueue->AsIOVec(&iocnt);

  ssize_t bytes_sent = 0;

#ifdef _WIN32
  /* There is no scatter/gather functionality for generic descriptors on
   * Windows, so this is implemented as a write loop. Derived classes should
   * re-implement Send() using scatter/gather I/O where available.
   */
  int bytes_written = 0;
  for (int io = 0; io < iocnt; ++io) {
    bytes_written = write(WriteDescriptor().m_handle.m_fd, iov[io].iov_base,
                          iov[io].iov_len);
    if (bytes_written == -1) {
      OLA_INFO << "Failed to send on " << WriteDescriptor() << ": " <<
        strerror(errno);
      break;
    }
    bytes_sent += bytes_written;
  }
#else
#if HAVE_DECL_MSG_NOSIGNAL
  if (IsSocket()) {
    struct msghdr message;
    memset(&message, 0, sizeof(message));
    message.msg_name = NULL;
    message.msg_namelen = 0;
    message.msg_iov = reinterpret_cast<iovec*>(const_cast<IOVec*>(iov));
    message.msg_iovlen = iocnt;
    bytes_sent = sendmsg(WriteDescriptor(), &message, MSG_NOSIGNAL);
  } else {
#else
  {
#endif
    bytes_sent = writev(WriteDescriptor(),
                        reinterpret_cast<const struct iovec*>(iov), iocnt);
  }
#endif

  ioqueue->FreeIOVec(iov);
  if (bytes_sent < 0) {
    OLA_INFO << "Failed to send on " << WriteDescriptor() << ": " <<
      strerror(errno);
  } else {
    ioqueue->Pop(bytes_sent);
  }
  return bytes_sent;
}


/*
 * Read data from this descriptor.
 * @param buffer a pointer to the buffer to store new data in
 * @param size the size of the buffer
 * @param data_read a value result argument which returns the amount of data
 * copied into the buffer
 * @returns -1 on error, 0 on success.
 */
int ConnectedDescriptor::Receive(uint8_t *buffer,
                                 unsigned int size,
                                 unsigned int &data_read) { // NOLINT
  int ret;
  uint8_t *data = buffer;
  data_read = 0;
  if (!ValidReadDescriptor())
    return -1;

  while (data_read < size) {
#ifdef _WIN32
    if ((ret = read(ReadDescriptor().m_handle.m_fd, data, size - data_read))
        < 0) {
#else
    if ((ret = read(ReadDescriptor(), data, size - data_read)) < 0) {
#endif
      if (errno == EAGAIN)
        return 0;
      if (errno != EINTR) {
        OLA_WARN << "read failed, " << strerror(errno);
        return -1;
      }
    } else if (ret == 0) {
      return 0;
    }
    data_read += ret;
    data += data_read;
  }
  return 0;
}


/*
 * Check if the remote end has closed the connection.
 * @return true if the socket is closed, false otherwise
 */
bool ConnectedDescriptor::IsClosed() const {
  return DataRemaining() == 0;
}

// LoopbackDescriptor
// ------------------------------------------------


/*
 * Setup this loopback socket
 */
bool LoopbackDescriptor::Init() {
  if (m_handle_pair[0] != INVALID_DESCRIPTOR ||
      m_handle_pair[1] != INVALID_DESCRIPTOR)
    return false;

  if (!CreatePipe(m_handle_pair))
    return false;

  SetReadNonBlocking();
  SetNoSigPipe(WriteDescriptor());
  return true;
}


/*
 * Close the loopback socket
 * @return true if close succeeded, false otherwise
 */
bool LoopbackDescriptor::Close() {
  if (m_handle_pair[0] != INVALID_DESCRIPTOR)
#ifdef _WIN32
    CloseHandle(m_handle_pair[0].m_handle.m_handle);
#else
    close(m_handle_pair[0]);
#endif

  if (m_handle_pair[1] != INVALID_DESCRIPTOR)
#ifdef _WIN32
    CloseHandle(m_handle_pair[1].m_handle.m_handle);
#else
    close(m_handle_pair[1]);
#endif

  m_handle_pair[0] = INVALID_DESCRIPTOR;
  m_handle_pair[1] = INVALID_DESCRIPTOR;
  return true;
}


/*
 * Close the write portion of the loopback socket
 * @return true if close succeeded, false otherwise
 */
bool LoopbackDescriptor::CloseClient() {
  if (m_handle_pair[1] != INVALID_DESCRIPTOR)
#ifdef _WIN32
    CloseHandle(m_handle_pair[1].m_handle.m_handle);
#else
    close(m_handle_pair[1]);
#endif

  m_handle_pair[1] = INVALID_DESCRIPTOR;
  return true;
}



// PipeDescriptor
// ------------------------------------------------

/*
 * Create a new pipe socket
 */
bool PipeDescriptor::Init() {
  if (m_in_pair[0] != INVALID_DESCRIPTOR ||
      m_out_pair[1] != INVALID_DESCRIPTOR)
    return false;

  if (!CreatePipe(m_in_pair))
    return false;

  if (!CreatePipe(m_out_pair)) {
#ifdef _WIN32
    CloseHandle(m_in_pair[0].m_handle.m_handle);
    CloseHandle(m_in_pair[1].m_handle.m_handle);
#else
    close(m_in_pair[0]);
    close(m_in_pair[1]);
#endif
    m_in_pair[0] = m_in_pair[1] = INVALID_DESCRIPTOR;
    return false;
  }

  SetReadNonBlocking();
  SetNoSigPipe(WriteDescriptor());
  return true;
}


/*
 * Fetch the other end of the pipe socket. The caller now owns the new
 * PipeDescriptor.
 * @returns NULL if the socket wasn't initialized correctly.
 */
PipeDescriptor *PipeDescriptor::OppositeEnd() {
  if (m_in_pair[0] == INVALID_DESCRIPTOR ||
      m_out_pair[1] == INVALID_DESCRIPTOR)
    return NULL;

  if (!m_other_end) {
    m_other_end = new PipeDescriptor(m_out_pair, m_in_pair, this);
    m_other_end->SetReadNonBlocking();
  }
  return m_other_end;
}


/*
 * Close this PipeDescriptor
 */
bool PipeDescriptor::Close() {
  if (m_in_pair[0] != INVALID_DESCRIPTOR)
#ifdef _WIN32
    CloseHandle(m_in_pair[0].m_handle.m_handle);
#else
    close(m_in_pair[0]);
#endif

  if (m_out_pair[1] != INVALID_DESCRIPTOR)
#ifdef _WIN32
    CloseHandle(m_out_pair[1].m_handle.m_handle);
#else
    close(m_out_pair[1]);
#endif

  m_in_pair[0] = INVALID_DESCRIPTOR;
  m_out_pair[1] = INVALID_DESCRIPTOR;
  return true;
}


/*
 * Close the write portion of this PipeDescriptor
 */
bool PipeDescriptor::CloseClient() {
  if (m_out_pair[1] != INVALID_DESCRIPTOR)
#ifdef _WIN32
    CloseHandle(m_out_pair[1].m_handle.m_handle);
#else
    close(m_out_pair[1]);
#endif

  m_out_pair[1] = INVALID_DESCRIPTOR;
  return true;
}


// UnixSocket
// ------------------------------------------------

/*
 * Create a new unix socket
 */
bool UnixSocket::Init() {
#ifdef _WIN32
  return false;
#else
  int pair[2];
  if (m_handle != INVALID_DESCRIPTOR || m_other_end)
    return false;

  if (socketpair(AF_UNIX, SOCK_STREAM, 0, pair)) {
    OLA_WARN << "socketpair() failed, " << strerror(errno);
    return false;
  }

  m_handle = pair[0];
  SetReadNonBlocking();
  SetNoSigPipe(WriteDescriptor());
  m_other_end = new UnixSocket(pair[1], this);
  m_other_end->SetReadNonBlocking();
  return true;
#endif
}


/*
 * Fetch the other end of the unix socket. The caller now owns the new
 * UnixSocket.
 * @returns NULL if the socket wasn't initialized correctly.
 */
UnixSocket *UnixSocket::OppositeEnd() {
  return m_other_end;
}


/*
 * Close this UnixSocket
 */
bool UnixSocket::Close() {
#ifdef _WIN32
  return true;
#else
  if (m_handle != INVALID_DESCRIPTOR)
    close(m_handle);

  m_handle = INVALID_DESCRIPTOR;
  return true;
#endif
}


/*
 * Close the write portion of this UnixSocket
 */
bool UnixSocket::CloseClient() {
#ifndef _WIN32
  if (m_handle != INVALID_DESCRIPTOR)
    shutdown(m_handle, SHUT_WR);
#endif

  m_handle = INVALID_DESCRIPTOR;
  return true;
}


// DeviceDescriptor
// ------------------------------------------------
DeviceDescriptor::DeviceDescriptor(int fd) {
#ifdef _WIN32
  m_handle.m_handle.m_fd = fd;
  m_handle.m_type = GENERIC_DESCRIPTOR;
  m_handle.m_event_handle = 0;
#else
  m_handle = fd;
#endif
}
bool DeviceDescriptor::Close() {
  if (m_handle == INVALID_DESCRIPTOR)
    return true;

#ifdef _WIN32
  int ret = close(m_handle.m_handle.m_fd);
#else
  int ret = close(m_handle);
#endif
  m_handle = INVALID_DESCRIPTOR;
  return ret == 0;
}
}  // namespace io
}  // namespace ola<|MERGE_RESOLUTION|>--- conflicted
+++ resolved
@@ -50,13 +50,8 @@
 #ifndef _WIN32
 // Check binary compatibility between IOVec and iovec
 STATIC_ASSERT(sizeof(struct iovec) == sizeof(struct IOVec));
-<<<<<<< HEAD
-#else
-STATIC_ASSERT(sizeof(HANDLE) == sizeof(int));
-=======
-#endif
-
->>>>>>> 200e0a52
+#endif
+
 
 #ifdef _WIN32
 // DescriptorHandle
