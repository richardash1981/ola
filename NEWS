x/y/2014 ola-0.9.2
 Features:
 * Added --use-epoll which uses epoll() rather than select().
 * Added --use-kqueue which uses kqueue() rather than select().
 * Add some more additional slot definitions.
 * Allow the FTDI thread to switch from BAD to GOOD timing granularity.
<<<<<<< HEAD
 * Change the flags so the negated ones are --no-, this mostly affects --nohttp
   and --nohttp-quit in olad
 * (Partial) Windows support using MinGW. Build instructions are in
=======
 * Partial Windows support using MinGW. Build instructions are in
>>>>>>> bcf0279a
   README.mingw32.
   Working:
   * Building simple client applications
   * olad, with the web UI
   * Plugins: Dummy, ArtNet, ShowNet, ESP Net, SandNet, Pathport, OSC, KiNet
   * Python bindings
   Not working yet:
   * all other plugins, especially device-based ones (USB, serial, SPI)
   * Java bindings
 * Use the PID and current time to init the random seed - #227

 Bugs:
 * Don't build ola_protoc if --with-ola-protoc= is provided.
 * Fix the inter-test delay in the RDM tests to work with values less than 1s.

 Internal:
 * Changed to a non-recursive build. Reduced build times by 5-25%.
 * Convert more of our programs to our flags module

21/6/2014 ola-0.9.1
 Features:
 * Pretty print IPV4 addresses within the Python RDM code.
 * Add some additional slot definitions and status messages.
 * Add a timestamp to model data filenames so they're unique.
 * Allow OSC ports to be looped.
 * Add the ability to reload plugins via RPC.
 * Added a plugin which uses the onboard UART.
 * Added a Python fade controller demo.

 API:
 * Change GetIdentifyMode to GetIdentifyDevice in the RDM API to clarify it's
   the IDENTIFY_DEVICE PID not the newer IDENTIFY_MODE one.

 RDM Tests:
 * Added the inter-test delay option to the Web UI.
 * Show transaction numbers in the responder tests to aid debugging
 * Don't warn about unknown slot definitions if they are manufacturer ones
 * Added a number of missing Get...WithData tests.

 Bugs:
 * Fix sensor numbering from 0 on web UI so it matches CLI
 * Fix the minimum and maximum level supported RDM tests
 * Stop the Python client throwing an AttributeError if the universe doesn't
   exist.
 * Ensure the RDM Model Collector works if the fixture doesn't have personality
   descriptions.
 * Only try and fetch supported params for manufacturer PIDs in the model
   collector.
 * Fix an issue with strings in hash maps on OS X 10.5
 * Ensure Rpc_pb2.py is always built.
 * Fix the recent code changes to work with FreeBSD, NetBSD and OpenBSD
 * Stop ola_trigger segfaulting at startup - #409

 Internal:
 * Convert stringstream to ostringstream where possible
 * Tidy up copyright messages so we're Debian compliant.
 * Correct FSF address within licenses
 * Removed #ifdefs from the installed headers.
 * Clean up the ShowNet code.
 * Added a JSON & JSON Schame parser.
 * Documented the RPC format.
 * First changes required to run on Windows.

1/3/2014 ola-0.9.0
 Features:
 * Added priority support for input ports - #259
 * Added DNS-SD registration support with both Bonjour and Avahi so that the
   OLA web UI appears as _http._tcp - #270
 * Added plugin for Renard serial protocol (Renard SS24, SS8, etc) - #277
 * Refactor sensor functionality in the software RDM responders and add a load
   average sensor to them and the SPI responder.
 * Add a class to represent MAC addresses and support for MAC address RDM types
 * Added pretty printing of sensor definition messages.
 * Added a --duration option to the show recorder - #255.
 * Add a warning if the firmware in an Enttec USB Pro widget doesn't support
   RDM - #275.
 * Print a warning if no Logic device is found when using the RDM sniffer.
 * Added support for the P9813 family of SPI pixels.
 * Show dashes in the CLI DMX monitor if a universe has fewer than 512
   channels.
 * Added initial support for the MilInst 1-553 interface.
 * Added a version option to all flags based commands; removed the -v verify
   short option from ola_recorder that clashed.
 * Added a dummy responder which implements the draft E1.37-2 PIDs.
 * Standardised all the following long arguments from _ to - in programs and
   completion: --skip_queued_messages --www_dir --log_directory
   --world_writeable
 * Standardised on --pid-location in Python programs and
   completion.

 API:
 * Added the ability to specify the priority of the DMX data in the C++ API -
   #266
 * Clean up of the C++ client API. deprecated ola::OlaCallbackClient.
 * Added a Version API.
 * Renamed DMXRecieved(sic) to DMXReceived in ola::Client
 * Renamed valiator(sic) to validator, incomming(sic) to incoming, mimimun(sic)
   to minimum and overiding(sic) to overriding, all of which may or may not
   have impact to APIs.

 RDM Tests:
 * Added more RDM responder tests to cover some slot related edge cases.
 * Log an error if we try and run an RDM test that doesn't exist.
 * Added the --inter-test-delay option
 * Added checks to the RDM tests to flag if non-printable characters are
   returned in any RDM strings - #262.
 * Fixed bugs in the MuteDevice, Fail & Startup mode tests.

 Bugs:
 * Build fixes for OS X 10.9 - #265.
 * Build fixes for FreeBSD 10.0-BETA3.
 * Fix the web and CLI UIs so they work if strings from RDM devices have
   unprintable characters in them - #263.
 * Fix a bug in the KiNet plugin - #276

 Internal:
 * Cleaned up the autotools configuration, `make distcheck` now works.
 * Cleaned up public header files.
 * Added configuration for Travis continuous integration.
 * Switched to using a custom generator for the C++ RPC Code.
 * Split PID data into 3 files.
 * Added more code documentation, cleaned up some new linter warnings.
 * Added the DISALLOW_COPY_AND_ASSIGN macro.
 * Refactor load average function out into system utils.
 * Switch the SPI RDM responders to using the core personality management code.
 * Renamed SetDecription(sic) to SetDescription in ola::Flags

Documentation:
 * Changed links from google code to github.
 * Added more doxygen comments.
 * Added more man pages.
 * Updated README, CONTRIBUTING and README.developer

22/10/2013 ola-0.8.33
 * Fix the build breakage when using XCode 5 (clang 500)
 * Save the SPI pixel count during shutdown
 * Fix E1.31 merge timeouts - #256
 * Fixed 2 bugs in the RDM responder tests.
 * Fix a bug where OLA wouldn't receive on ArtNet universe 0 - #260
 * Expose the source priority in the C++ API

29/9/2013 ola-0.8.32
 * Added more RDM responder tests to cover E1.37-1
 * Print the UID, manufacturer, model description, software version and 
   timestamp in the RDM test logs
 * Added pretty printing of slot info messages
 * Added support for new OSC formats
 * Added support for more than 4 ArtNet output ports
 * Added a simple ArtNet loadtest
 * Fixed a couple of bugs in the Dummy RDM responders
 * Added support for templates in the OSC target addresses.
 * Re-wrote the SPI backend with loads of new options.
 * Improved the performance of the RPC system on Linux, leading to a 1000x
   reduction in RPC latency and 4x speedup of the RDM tests.

12/8/2013 ola-0.8.31
 * Changed the max number of E1.31 ports to 128
 * Added support for the MilInst 1-463 interface.
 * Added support for the KMTRONIC usb device (ftdi clone).
 * Added more RDM responder tests for E1.37-1 PIDs
 * Display the OLA version in the RDM responder test output
 * Display the response param data length in the responder test output
 * Added new software RDM responders (Sensor, Dimmer, Moving Light, etc.)
 * Added slot info support to the software RDM responders
 * Updates to the Saleae Logic RDM sniffer
 * Fixed a crash when a USB device was unplugged - bug #248
 * Fixed sub device RDM request fan out - bug #246
 * Fixed universe garbage collection - bug #149
 * Added Bash completions of UIDs for the RDM commands
 * Change the examples and SLP programs to write errors to STDERR not STDOUT.
 * Renamed AllManufactureDevices(sic) to VendorcastAddress in UID interface
 * Add vendorcast and broadcast options to ola_rdm_discover.
 * Started commenting the codebase with doxygen
 * Added more man pages.
 * Added support for reset device to the web UI
 * Added more PIDs to the RDM model collector

16/6/2013 ola-0.8.30
 * Clean up olad signal handling to avoid race conditions.
 * Added support for the new Jese USB widgets
 * Fixed a bug in the python API which broke the RDM test server.
 * Fixed the E1.33 library install.
 * Add an OLA manufacturer specific PID to the Dummy RDM Responder.
 * Update the model collector to gather info on manufacturer specific PIDs.

29/5/2013 ola-0.8.29
 * Added KiNet output support.
 * Added support for the Karate USB devices.
 * More E1.33 enhancements
 * Added usage information to the json urls
 * Minor fixes to the RDM responder tests
 * Lint the entire C++ codebase.
 * Fixed various flaky unittests
 * Introduced a new command line flags handling
 * Print command classes in the RDM Responder tests
 * Fix a memory leak detected by the leak checker
 * Patches to build correctly on Android

20/4/2013 ola-0.8.28
 * Add support for the LPD8806 pixels using SPI.
 * Fix the build on OS X Lion 10.7 - #231
 * Fix the build with clang 4.2
 * Added a simple E1.31 load test tool
 * Added the first E1.33 (RDMNet) tools
 * Switched to using the new command line flags module in some programs.
 * Man page for dmxmonitor - #219
 * Rename ola_universe_stats to ola_uni_stats, standardising names
 * Bash Completions for all programs in ola and ola-rdm-tests
 * Various minor fixes of program help
 * Addition and standardisation of PID options between ola_rdm_get/set and
   e133_controller
 * Standardised all the following long arguments from _ to - in programs and
   completion: --long_name --plugin_id --port_id --preview_mode --list_pids
   --sub_device
 * Complete plugin and universe ids in completions and add options to
   ola_uni_info and ola_plugin_info to assist with this
 * Internal cleanup

2/3/2013 ola-0.8.27
 * Changed the arguments to dmxmonitor - #219
 * Build fixes for various platforms
 * Added a SLP implementation (not installed right now)
 * Updated E1.33 to work with the latest draft
 * Add a script to enforce code licences
 * Add the slp_sa_test program
 * Improved support for the RDM-TRI
 * Added support for using the loopback interface with the ArtNet plugin
 * Fixed some bugs in the RDM tests
 * Add configure time options to disable each plugin
 * Fixed a bug in the sniffer tool
 * Display the amount of time the RDM tests take in the web UI
 * Update to support automake 1.13
 * Show the plugin state and config file location on the web UI
 * Added support for the Enttec USB Pro Mk II.
 * Added an SPI plugin for driving LED pixels based on the WS2801 chip.

11/11/2012 ola-0.8.26
 * Added the OSC plugin
 * Fixed the bug with displaying the TRI serial number
 * Added a script to save and restore RDM settings for a rig
 * Added a script to compare RDM configuration at different times
 * Merged in hip's test refactoring changes - #215
 * Allow the number of E1.31 ports to be specified in the config file
 * Better RDM ACK_OVERFLOW support - #216
 * Fixes for the RDM Tests - #213, #214

9/10/2012 ola-0.8.25
 * Bug fixes for the RDM Responder tests
 * Add some missing files to the tarball
 * Rename the debian init scripts

3/10/2012 ola-0.8.24
 * Add support for soh.cz devices
 * Added the RDM model collector to the RDM Test Server
 * Enhance the RDM Responder Tests page
 * Clean up the Python Wrapper a bit
 * RDM Test fixes for devices with a personality with a slot count of 0
 * RDM Test fixes for some of the new E1.37-1 PIDs
 * Switched the Debian init script to use a pidfile
 * Added a Debian init script for the RDM Test Server

9/9/2012 ola-0.8.23
 * Added the ftdidmx plugin thanks to Rui Barreiros - #164
 * Debian package improvements from RenZO (init script)
 * RDM Test server is now installed if --enable-rdm-tests is used
 * Bug fixes in the RDM Test Server
 * Switched to the new logo
 * Fixed the build for gcc 4.7.1
 * Network library cleanup
 * Added the ola_universe_stats scripts

10/8/2012 ola-0.8.22
 * Added the first version of the RDM Test Server
 * Added a configure time option to disable unittests
 * Various fixes for the debian package files
 * Added a DMX Monitor to the web UI
 * Various fixes so that the FreeBSD build works
 * Moved all JSON generation code to a module
 * Defend against exhausting the connection pool in the web UI - #186
 * Fix errors with clang v3.1
 * Fixed a RDM discovery bug.

18/7/2012 ola-0.8.21
 * Fix the broken Eurolite plugin on Mac
 * Add a configure option to install the RDM tests
 * Add a configure option to downgrade warnings to non-fatal
 * Add support for the UID type to PID definitions
 * Add support for timestamps in the RDM sniffer
 * Ignore Enttec Sniffer devices within OLAD
 * Add a script to launch olad for the RDM tests
 * Add Mute/Unmute cases to the RDM tests
 * Added Discovery cases to the RDM tests

18/6/2012 ola-0.8.20
 * Fix uuid library detection - #187
 * Fix the Java build on Linux
 * Add some Robe RDM debugging
 * Print the version when olad starts
 * Fix the E1.31 tests

7/6/2012 ola-0.8.19
 * Simple Java API
 * Significant changes to the underlying I/O code
 * Add support for IPv4 RDM types
 * Configure time flag to disable the root check
 * Large Refactor of the E1.31 code to enable E1.33 later
 * Switched to using the standard command set for TRI devices - #171
 * Add support for multiple devices to the DummyPort - #178
 * Fixed a bug in the Dummy Responder - #184
 * Added --version to olad

01/03/2012 ola-0.8.18
 * Added RDM support for the Enttec USB Pro - #146
 * Added support for reading/writing RDM sniffer logs to a file
 * Fixed a bug in the Eurolite device - #165
 * Added support for multiple Open DMX USB devices (still Linux Only) - #166
 * Fixed a build error in the StageProfi widget - #169
 * Added an option to choose the NIC olad uses - #173
 * Add support for listing remote ArtNet nodes - #167

23/01/2012 ola-0.8.17
 * fix a bug in the RDM sniffer
 * change olad not to fail if it can't create the preferences directory
 * fix the ArtNetTest if stdin receives data

19/01/2012 ola-0.8.16
 * Added a configure test for the python google.protobuf module
 * Added the ola_trigger program
 * Changed the ForceDiscovery rpc to only return once discovery completes
 * Fixed ArtNet RDM discovery so DMXWorkshop works correctly - #160
 * Fixed a memory leak in the ArtNet RDM implementation
 * Add an option for using the limited broadcast address for ArtNet dmx data
 * Add an option to ignore specific USB serial devices
 * Added a program to sniff traffic using the RDM USB Pro
 * Added many more unit tests for the ArtNet plugin
 * Fixed build warnings found by newer versions of clang
 * Fix a bug in the RDM discovery code for the Robe Widget

12/12/2011 ola-0.8.15
 * Add DMX IN support for the Robe widget - #156
 * Add an option to send DMX during RDM tests - #153
 * Add basic support for sending ArtNet timecode - #150
 * Added a DMX keypad to the mobile UI, thanks to Chris Stranex
 * Fix a race condition in the WidgetDectectorThreadTest
 * Fix compile errors with new versions of clang
 * Fix compile errors with new versions of gcc - #158
 * Fix the python tests so they pass with macports
 * Update debian package configs
 * Use relative paths in the web UI so they work behind proxies - #163

2/11/2011 ola-0.8.14
 * fix a bug in the port limiter
 * minor RDM test fixes
 * change the default limit for the TRI devices to 40fps
 * add support for the ultraDMX Pro devices
 * add an option to skip factory defaults in the RDM tests

22/10/2011 ola-0.8.13
 * Attempt to reconnect to usb devices periodically - #143
 * Add support for ArtNet 3 - #144
 * Add support for the Eurolite USB Pro - thanks Harry F
 * Large cleanup of the build rules
 * Added a script to collect device model information using RDM
 * Added a basic show recorder program
 * Add TX & RDM support for the Robe Universal Interface - #148
 * Added a frame limiter for the DMX/RDM-TRI devices

3/9/2011 ola-0.8.12
 * Add the generic messaging framework and use it to handle RDM PIDs
 * Add support for manufacturer specific PIDs in the C++ RDM CLI tools - #112
 * Add proper ACK_TIMER handling the in C++ RDM CLI tools - #93
 * Added STATUS_MESSAGES support in the C++ RDM CLI tools - #111
 * Further improvements of the RDM test suite
 * Fixed link errors with the new version of gcc - #142, #145
 * Fixed sorting of Sensors in the RDM web UI - #137
 * Improvements to the threading model to support more async operations.
 * Enabled SO_REUSEPORT so that local ArtNet applications work - #141
 * Reduced the cost of logging by using lazy evaluation
 * Added more PIDs to the dummy responder
 * Refactored the core I/O classes, removed the "socket operation on
   non-socket" warning
 * Fixed a bug sorting UIDs in the python libs

28/6/2011 ola-0.8.11
 * Fix bugs on big endian systems
 * Move ola-examples into the main package
 * Add SLP support to the e133_controller

22/6/2011 ola-0.8.10
 * Added support for the VX8062 device
 * Fixed a compile bug caused by bad libprotobuf handling
 * Add some more warnings / advisories to the RDM Responder tests
 * Internal network API cleanup
 * Fixed a crashing bug in the RDM responder tests
 * Added tools for testing the E1.33 / SLP protocol
 * Fixes for OS X 10.4

24/4/2011 ola-0.8.9
 * Added support for the Arduino RDM RGB Mixer
 * Fixed a bug when a broadcast RDM request was sent to a universe with
   multiple ports bound
 * Fixed a memory leak in the RDM code
 * Added more RDM tests including broadcast & vendorcast tests
 * Added a command line flag to specify the config directory
 * Added some additional log messages to assist users with troubleshooting
 * Fixed a memory leak in the RDM UI code.

26/3/2011 ola-0.8.8
 * Added RDM discovery for the DMXter widgets
 * Added a bunch more RDM responder tests
 * Two RDM memory leaks fixed
 * Incremental RDM discovery added (where supported)
 * Minor code cleanup

19/2/2011 ola-0.8.7
 * Added a Python RDM API & example programs.
 * Integrated the python rdm code with the PID store (rdm.openlighting.org)
 * Added around 128 RDM responder test cases

9/12/2010 ola-0.8.6
 * added the graphical RDM patcher
 * improved support for picking the outgoing multicast interface
 * add RDM support for the DMXters
 * fixed a couple of memory leaks in the UI
 * internal refactoring to support testing
 * merged the Callback & Closure classes
 * added extensive testing for the DMX-TRI and DMXter widgets
 * simplified internal RDM handling

06/11/2010 ola-0.8.5
  Added a simple mobile web UI
  Fixed the web UI so it works on Opera
  Start olad automatically from the c++ clients if it's not already running
  Add more attributes to the RDM web UI
  Bug fixes for the RDM TRI
  Python API bug fixes

19/10/2010 ola-0.8.4
  Add the RDM web UI
  Work around an ArtNet RDM bug
  Handle ACK overflow in the DMX-TRI

23/9/2010 ola-0.8.3
  Add Manufacturer / Device name resolution to the web UI for RDM devices.
  Fix a couple of compile bugs.
  For each DMX-over-IP plugin, display the bound IP address in the device name.
  Change the DMX console to send a packet every second even if nothing changes.
  Fix a memory leak in the RDM controller

19/9/2010 ola-0.8.2
  Moved the DMX Console to the new UI
  Removed the old web UI, no more requirements for ctemplate
  Added ACK_OVERFLOW support for RDM over ArtNet
  Added Support for the last remaining E1.20 PIDS
  Re-factored the Ola Client code to fix the problem of de-multiplexing
    responses.
  Add the OlaCallbackClient as the recommended C++ API
  Moved the HTTP Server to using the OlaCallbackClient directly.

2/9/2010 ola-0.8.1
  New web UI
  Fixed some bugs in the device shutdown code
  Fixed some compiler warnings with gcc 4.4

7/8/2010 ola-0.8.0
  Initial RDM support for the ArtNet, Dummy & DMX-TRI devices
  New ArtNet stack to support RDM - no more dependency on libartnet
  Support for packetheads DMX dongle
  Make the FPS limit for USB Pro devices configurable

20/5/2010 ola-0.7.4
  Fixed the python API
  Fixed the client deadlock issue
  Fixed the USBDMX2 firmware loading
  Fixed ARM alignment bug in E1.31
  Fixed ambiguous errors when plugins were disabled
  Added the /reload handler the reload plugins
  Turn off SIGPIPEs
  Clean up the streaming client API
  Use the serial number to identify uDMX devices

18/4/2010 ola-0.7.2 / 0.7.3
  Added support for the Velleman 8062
  Added support for the uDMX
  Added support for the USBDMX2
  Added support for the DMXKing
  Fixed a crash if olad was started while another instance was running
  Random build fixes

27/3/2010 ola-0.7.1
  Implemented the Usb Protocol Extensions
  Added output rate throttling for the Usb Pro devices
  Added the streaming DMX client
  Fixed some uuid detection issues
  Made the server more resistant to bad clients
  ./configure script fixes

28/2/2010 ola-0.7.0
  Added E1.31 merging & sequencing support
  Improved USB Pro handling
  Added port priorities & multi source merging
  TX support for the DMX-TRI
  Support for the Ardiuno RGB Mixer
  DSCP for E1.31
  Support for using the OSSP uuid library
  Removal of run-time loadable plugins.

10/1/2010 ola-0.6.0
  Added Pathport support
  Added support for the final version of the E1.31 Standard
  Changed to link time plugins rather than run time (required for win32 port)
  Cleanup of the dmx4linux plugin (thanks to Bastien)
  Linted almost everything
  Many more export map variables
  Restructure of the Port class internals

21/11/2009 ola-0.5.0
  Added Sandnet Support
  Added automatic USB Pro device detection
  Fixed a HTP merging bug

18/10/2009 ola-0.4.0
  Added E1.13 Support

26/8/2009 ola-0.3.1
  Fixed the open dmx usb off by one bug
  Minor build tool fixes

8/8/2009 ola-0.3.0
  Changed the name of the project to Open Lighting Architecture
  Major rewrite
   - added export_map
   - added http server & web interface
   - added web dmx console
   - now works on mac
   - converted to using protocol buffers
   - supports embedding
   - port patches persist across restarts
   - plenty of unittests (more required)

14/10/2007 lla-0.2.3
  Plugins can now be disabled from the config files

14/9/2007 lla-0.2.2
  Fixed a bug with the DMX USB Pro
  Refinements to the StageProfi plugin

1/1/2007 lla-0.2.1
  Added support for the Stage Profi widget
  Added Pathport support

1/1/2007 lla-0.2.0
  Added Sandnet Support
  Added Open DMX USB Support
  Re-write of the client library
  Added universe merge modes
  Added persistent universe names and merge modes
  Added device config messages

27/4/2006 lla-0.1.3
  Bugfixes

17/4/2006 lla-0.1.2
  Support for multiple Enttec Pro devices
  Logging levels can be changed with -USR1 signals

<|MERGE_RESOLUTION|>--- conflicted
+++ resolved
@@ -4,13 +4,9 @@
  * Added --use-kqueue which uses kqueue() rather than select().
  * Add some more additional slot definitions.
  * Allow the FTDI thread to switch from BAD to GOOD timing granularity.
-<<<<<<< HEAD
  * Change the flags so the negated ones are --no-, this mostly affects --nohttp
    and --nohttp-quit in olad
- * (Partial) Windows support using MinGW. Build instructions are in
-=======
  * Partial Windows support using MinGW. Build instructions are in
->>>>>>> bcf0279a
    README.mingw32.
    Working:
    * Building simple client applications
