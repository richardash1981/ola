/*
 * This program is free software; you can redistribute it and/or modify
 * it under the terms of the GNU General Public License as published by
 * the Free Software Foundation; either version 2 of the License, or
 * (at your option) any later version.
 *
 * This program is distributed in the hope that it will be useful,
 * but WITHOUT ANY WARRANTY; without even the implied warranty of
 * MERCHANTABILITY or FITNESS FOR A PARTICULAR PURPOSE.  See the
 * GNU Library General Public License for more details.
 *
 * You should have received a copy of the GNU General Public License
 * along with this program; if not, write to the Free Software
 * Foundation, Inc., 51 Franklin Street, Fifth Floor, Boston, MA 02110-1301 USA.
 *
 * PluginAdaptor.cpp
 * Provides a wrapper for the DeviceManager and SelectServer objects so that
 * the plugins can register devices and file handles for events
 * Copyright (C) 2005 Simon Newton
 */

#include <string>
#include "ola/Callback.h"
#include "olad/DeviceManager.h"
#include "olad/PluginAdaptor.h"
#include "olad/PortBroker.h"
#include "olad/Preferences.h"

namespace ola {

using ola::io::SelectServerInterface;
using ola::thread::timeout_id;
using std::string;

PluginAdaptor::PluginAdaptor(DeviceManager *device_manager,
                             SelectServerInterface *select_server,
                             ExportMap *export_map,
                             PreferencesFactory *preferences_factory,
                             PortBrokerInterface *port_broker,
                             const std::string *instance_name):
  m_device_manager(device_manager),
  m_ss(select_server),
  m_export_map(export_map),
  m_preferences_factory(preferences_factory),
  m_port_broker(port_broker),
  m_instance_name(instance_name) {
}

bool PluginAdaptor::AddReadDescriptor(
    ola::io::ReadFileDescriptor *descriptor) {
  return m_ss->AddReadDescriptor(descriptor);
}

bool PluginAdaptor::AddReadDescriptor(
    ola::io::ConnectedDescriptor *descriptor,
    bool delete_on_close) {
  return m_ss->AddReadDescriptor(descriptor, delete_on_close);
}

void PluginAdaptor::RemoveReadDescriptor(
    ola::io::ReadFileDescriptor *descriptor) {
  m_ss->RemoveReadDescriptor(descriptor);
}

void PluginAdaptor::RemoveReadDescriptor(
    ola::io::ConnectedDescriptor *descriptor) {
  m_ss->RemoveReadDescriptor(descriptor);
}

bool PluginAdaptor::AddWriteDescriptor(
    ola::io::WriteFileDescriptor *descriptor) {
  return m_ss->AddWriteDescriptor(descriptor);
}

void PluginAdaptor::RemoveWriteDescriptor(
    ola::io::WriteFileDescriptor *descriptor) {
  m_ss->RemoveWriteDescriptor(descriptor);
}

timeout_id PluginAdaptor::RegisterRepeatingTimeout(
    unsigned int ms,
    Callback0<bool> *closure) {
  return m_ss->RegisterRepeatingTimeout(ms, closure);
}

timeout_id PluginAdaptor::RegisterRepeatingTimeout(
    const TimeInterval &interval,
    Callback0<bool> *closure) {
  return m_ss->RegisterRepeatingTimeout(interval, closure);
}

timeout_id PluginAdaptor::RegisterSingleTimeout(
    unsigned int ms,
    SingleUseCallback0<void> *closure) {
  return m_ss->RegisterSingleTimeout(ms, closure);
}

timeout_id PluginAdaptor::RegisterSingleTimeout(
    const TimeInterval &interval,
    SingleUseCallback0<void> *closure) {
  return m_ss->RegisterSingleTimeout(interval, closure);
}

void PluginAdaptor::RemoveTimeout(timeout_id id) {
  m_ss->RemoveTimeout(id);
}

void PluginAdaptor::Execute(ola::BaseCallback0<void> *closure) {
  m_ss->Execute(closure);
}

<<<<<<< HEAD
=======
void PluginAdaptor::DrainCallbacks() {
  m_ss->DrainCallbacks();
}


/*
 * Register a device
 * @param dev  the device to register
 * @return true on success, false on error
 */
>>>>>>> 49c47c3c
bool PluginAdaptor::RegisterDevice(AbstractDevice *device) const {
  return m_device_manager->RegisterDevice(device);
}

bool PluginAdaptor::UnregisterDevice(AbstractDevice *device) const {
  return m_device_manager->UnregisterDevice(device);
}

Preferences *PluginAdaptor::NewPreference(const string &name) const {
  return m_preferences_factory->NewPreference(name);
}

const TimeStamp *PluginAdaptor::WakeUpTime() const {
  return m_ss->WakeUpTime();
}

const std::string PluginAdaptor::InstanceName() {
  return *m_instance_name;
}
}  // namespace ola<|MERGE_RESOLUTION|>--- conflicted
+++ resolved
@@ -109,19 +109,10 @@
   m_ss->Execute(closure);
 }
 
-<<<<<<< HEAD
-=======
 void PluginAdaptor::DrainCallbacks() {
   m_ss->DrainCallbacks();
 }
 
-
-/*
- * Register a device
- * @param dev  the device to register
- * @return true on success, false on error
- */
->>>>>>> 49c47c3c
 bool PluginAdaptor::RegisterDevice(AbstractDevice *device) const {
   return m_device_manager->RegisterDevice(device);
 }
