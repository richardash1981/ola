--- conflicted
+++ resolved
@@ -130,16 +130,11 @@
     uint16_t m_lock_pin;
     uint8_t m_identify_mode;
     PersonalityManager m_personality_manager;
-<<<<<<< HEAD
-    auto_ptr<class SettingCollection> m_curve_setting;
-    auto_ptr<class SettingCollection> m_response_time_setting;
-    auto_ptr<class SettingCollection> m_frequency_setting;
     auto_ptr<class LockCollection> m_lock_setting;
-=======
+
     BasicSettingManager m_curve_settings;
     BasicSettingManager m_response_time_settings;
     SettingManager<FrequencyModulationSetting> m_frequency_settings;
->>>>>>> e7ad65a7
 
     const RDMResponse *GetDeviceInfo(const RDMRequest *request);
     const RDMResponse *GetProductDetailList(const RDMRequest *request);
@@ -177,13 +172,10 @@
 
     static const char* CURVES[];
     static const char* RESPONSE_TIMES[];
-<<<<<<< HEAD
-    static const char* PWM_FREQUENCIES[];
     static const char* LOCK_STATES[];
-=======
     static const FrequencyModulationSetting::FrequencyModulationArg
         PWM_FREQUENCIES[];
->>>>>>> e7ad65a7
+
 };
 }  // namespace rdm
 }  // namespace ola
