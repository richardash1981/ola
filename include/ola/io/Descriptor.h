/*
 * This library is free software; you can redistribute it and/or
 * modify it under the terms of the GNU Lesser General Public
 * License as published by the Free Software Foundation; either
 * version 2.1 of the License, or (at your option) any later version.
 *
 * This library is distributed in the hope that it will be useful,
 * but WITHOUT ANY WARRANTY; without even the implied warranty of
 * MERCHANTABILITY or FITNESS FOR A PARTICULAR PURPOSE.  See the GNU
 * Lesser General Public License for more details.
 *
 * You should have received a copy of the GNU Lesser General Public
 * License along with this library; if not, write to the Free Software
 * Foundation, Inc., 51 Franklin Street, Fifth Floor, Boston, MA 02110-1301 USA
 *
 * Descriptor.h
 * The Descriptor classes
 * Copyright (C) 2005 Simon Newton
 */

#ifndef INCLUDE_OLA_IO_DESCRIPTOR_H_
#define INCLUDE_OLA_IO_DESCRIPTOR_H_

#include <stdint.h>
#include <unistd.h>
#include <ola/Callback.h>
#include <ola/base/Macro.h>
#include <ola/io/IOQueue.h>
#include <string>

namespace ola {
namespace io {

/**
 * @defgroup io I/O & Event Management
 * @brief The core event management system.
 * @details
 * This defines all the different types of file descriptors that can be used by
 * the SelectServer. At the top level, the ReadFileDescriptor /
 * WriteFileDescriptor interfaces provide the minimum functionality needed to
 * register a socket with the SelectServer to handle read / write events.
 * The BidirectionalFileDescriptor extends this interface to handle
 * both reading and writing.
 *
 * The UnmanagedFileDescriptor allows socket descriptors created by other
 * libraries to be used with the SelectServer.
 *
 * ConnectedDescriptor is a socket with tighter intergration with the
 * SelectServer. This allows the SelectServer to detect when the socket is
 * closed and call the OnClose() handler. It also provides methods to disable
 * SIGPIPE, control the blocking attributes and check how much data remains to
 * be read.  ConnectedDescriptor has the following sub-classes:
 *
 *  - LoopbackDescriptor this socket is just a pipe(). Data written to the
 *    socket is available to be read.
 *  - PipeDescriptor allows a pair of sockets to be created. Data written to
 *    socket A is available at FileDescriptor B and visa versa.
 *  - UnixSocket, similar to PipeDescriptor but uses unix domain sockets.
 *  - DeviceDescriptor, this is a generic ConnectedDescriptor. It can be used
 *    with file descriptors to handle local devices.
 */

/**
 * @addtogroup io
 * @{
 * @file ola/io/Descriptor.h
 * @}
 */

// The following section of code defines the various types and helper functions
// needed for the Descriptor infrastructure.
// On *nix, there's the "everything is a file" philosophy, so we can just use
// ints as handles.
// On Windows, the situation is more complicated, so we need to treat sockets,
// files, devices, pipes, etc. in special ways.
#ifdef _WIN32
// Internal use only. Semantic type of the descriptor.
enum DescriptorType {
  GENERIC_DESCRIPTOR = 0,  // Catch-all type without special handling
  SOCKET_DESCRIPTOR,  // WinSock socket
  PIPE_DESCRIPTOR  // Named Pipe handle
};

// Consider this to be an opaque type.
struct DescriptorHandle {
  // The actual OS handle
  union {
    int m_fd;
    void* m_handle;
  } m_handle;
  // Type of this descriptor's handle
  DescriptorType m_type;
  // Handler to an event for async I/O
  void* m_event;
  // Pointer to read result of an async I/O call
  uint8_t* m_async_data;
  // Pointer to size of read result data
  uint32_t* m_async_data_size;

  DescriptorHandle();
  ~DescriptorHandle();

  bool AllocAsyncBuffer();
  void FreeAsyncBuffer();
};

void* ToHandle(const DescriptorHandle& handle);

static DescriptorHandle INVALID_DESCRIPTOR;
static const uint32_t ASYNC_DATA_BUFFER_SIZE = 1024;
bool operator!=(const DescriptorHandle &lhs, const DescriptorHandle &rhs);
bool operator==(const DescriptorHandle &lhs, const DescriptorHandle &rhs);
bool operator<(const DescriptorHandle &lhs, const DescriptorHandle &rhs);
std::ostream& operator<<(std::ostream &stream, const DescriptorHandle &data);
#else
typedef int DescriptorHandle;
static DescriptorHandle INVALID_DESCRIPTOR = -1;
#endif

/**
<<<<<<< HEAD
 * Helper function to convert a DescriptorHandle to a file descriptor.
 * @param handle The descriptor handle
 * @return -1 on error, file descriptor otherwise
 */
int ToFD(const DescriptorHandle& handle);

/*
 * A FileDescriptor which can be read from.
=======
 * @addtogroup io
 * @{
 */

/**
 * @brief Represents a file descriptor that supports reading data.
>>>>>>> bad2fd2e
 */
class ReadFileDescriptor {
 public:
  virtual ~ReadFileDescriptor() {}

  /**
   * @brief Returns the read descriptor for this socket.
   * @returns the DescriptorHandle for this descriptor.
   */
  virtual DescriptorHandle ReadDescriptor() const = 0;

  /**
   * @brief Check if this file descriptor is valid.
   * @return true if the read descriptor is valid.
   */
  bool ValidReadDescriptor() const {
    return ReadDescriptor() != INVALID_DESCRIPTOR;
  }

  /**
   * @brief Called when there is data available on the descriptor.
   *
   * This is usually called by the SelectServer.
   */
  virtual void PerformRead() = 0;
};


/**
 * @brief Represents a file descriptor that supports writing data.
 */
class WriteFileDescriptor {
 public:
  virtual ~WriteFileDescriptor() {}

  /**
   * @brief Returns the write descriptor for this socket.
   * @returns the DescriptorHandle for this descriptor.
   */
  virtual DescriptorHandle WriteDescriptor() const = 0;

  /**
   * @brief Check if this file descriptor is valid.
   * @return true if the write descriptor is valid.
   */
  bool ValidWriteDescriptor() const {
    return WriteDescriptor() != INVALID_DESCRIPTOR;
  }

  /**
   * @brief Called when the descriptor can be written to.
   *
   * This is usually called by the SelectServer.
   */
  virtual void PerformWrite() = 0;
};


/**
 * @brief A file descriptor that supports both read & write.
 */
class BidirectionalFileDescriptor: public ReadFileDescriptor,
                                   public WriteFileDescriptor {
 public :
  BidirectionalFileDescriptor(): m_on_read(NULL), m_on_write(NULL) {}

  virtual ~BidirectionalFileDescriptor() {
    if (m_on_read)
      delete m_on_read;

    if (m_on_write)
      delete m_on_write;
  }

  /**
   * @brief Set the callback to be run when data is available for reading.
   * @param on_read the callback to run, ownership of the callback is
   *   transferred.
   */
  void SetOnData(ola::Callback0<void> *on_read) {
    if (m_on_read)
      delete m_on_read;
    m_on_read = on_read;
  }

  /**
   * @brief Set the callback to be run when the descriptor can be written to.
   * @param on_read the callback to run, ownership of the callback is
   *   transferred.
   */
  void SetOnWritable(ola::Callback0<void> *on_write) {
    if (m_on_write)
      delete m_on_write;
    m_on_write = on_write;
  }

  void PerformRead();
  void PerformWrite();

 private:
  ola::Callback0<void> *m_on_read;
  ola::Callback0<void> *m_on_write;
};


/**
 * @brief Allows a FD created by a library to be used with the SelectServer.
 */
class UnmanagedFileDescriptor: public BidirectionalFileDescriptor {
 public :
  /**
   * @brief Create a new UnmanagedFileDescriptor.
   * @param fd the file descriptor to use
   */
  explicit UnmanagedFileDescriptor(int fd);
  ~UnmanagedFileDescriptor() {}
  DescriptorHandle ReadDescriptor() const { return m_handle; }
  DescriptorHandle WriteDescriptor() const { return m_handle; }

 protected:
  // This is only protected because WIN32-specific subclasses need access.
  DescriptorHandle m_handle;

 private:
  UnmanagedFileDescriptor(const UnmanagedFileDescriptor &other);
  UnmanagedFileDescriptor& operator=(const UnmanagedFileDescriptor &other);
};


/**
 * @brief Comparison operator for UnmanagedFileDescriptor.
 */
struct UnmanagedFileDescriptor_lt {
  bool operator()(const ola::io::UnmanagedFileDescriptor *d1,
                  const ola::io::UnmanagedFileDescriptor *d2) const {
    return d1->ReadDescriptor() < d2->ReadDescriptor();
  }
};


/**
 * @brief A BidirectionalFileDescriptor that also generates notifications when
 * closed.
 */
class ConnectedDescriptor: public BidirectionalFileDescriptor {
 public:
  typedef ola::SingleUseCallback0<void> OnCloseCallback;

  ConnectedDescriptor(): BidirectionalFileDescriptor(), m_on_close(NULL) {}

  virtual ~ConnectedDescriptor() {
    if (m_on_close)
      delete m_on_close;
  }

  /**
   * @brief Write a buffer to the descriptor.
   * @param buffer a pointer to the buffer to write
   * @param size the number of bytes in the buffer to write
   * @return the number of bytes written
   */
  virtual ssize_t Send(const uint8_t *buffer, unsigned int size);

  /**
   * @brief Write data from an IOQueue to a descriptor.
   * @param data the IOQueue containing the data to write. Data written to the
   * descriptor will be removed from the IOQueue.
   * @return the number of bytes written.
   *
   * This attempts to send as much of the IOQueue data as possible. The IOQueue
   * may be non-empty when this completes if the descriptor buffer is full.
   * @returns the number of bytes sent.
   */
  virtual ssize_t Send(IOQueue *data);


  /**
   * @brief Read data from this descriptor.
   * @param buffer a pointer to the buffer to store new data in
   * @param size the size of the buffer
   * @param data_read a value result argument which returns the size of the data
   * copied into the buffer.
   * @returns -1 on error, 0 on success.
   */
  virtual int Receive(uint8_t *buffer,
                      unsigned int size,
                      unsigned int &data_read);  // NOLINT

  /**
   * @brief Enable on non-blocking reads..
   * @return true if it worked, false otherwise.
   *
   * On Windows, this is only supported for sockets.
   */
  virtual bool SetReadNonBlocking() {
    return SetNonBlocking(ReadDescriptor());
  }

  virtual bool Close() = 0;

  /**
   * @brief Find out how much data is left to read
   * @return the amount of unread data for the descriptor.
   */
  int DataRemaining() const;

  /**
   * @brief Check if the descriptor is closed.
   */
  bool IsClosed() const;

  /**
   * @brief Set the callback to be run when the descriptor is closed.
   * @param on_close the callback to run, ownership of the callback is
   *   transferred.
   */
  void SetOnClose(OnCloseCallback *on_close) {
    if (m_on_close)
      delete m_on_close;
    m_on_close = on_close;
  }

  /**
   * @brief Take ownership of the on_close callback.
   *
   * This method transfers ownership of the on_close callback from the socket
   * to the caller. Often an on_close callback ends up deleting the socket that
   * its bound to. This can cause problems because we run the destructor from
   * within the Close() method of the same object. To avoid this when we want
   * to call the on close handler we transfer ownership away from the socket
   */
  OnCloseCallback *TransferOnClose() {
    OnCloseCallback *on_close = m_on_close;
    m_on_close = NULL;
    return on_close;
  }

  /**
   * @brief Set a DescriptorHandle to non-blocking mode.
   */
  static bool SetNonBlocking(DescriptorHandle fd);

 protected:
  virtual bool IsSocket() const = 0;

  /**
   * #brief Disable SIGPIPE for this descriptor.
   */
  bool SetNoSigPipe(DescriptorHandle fd);

 private:
  OnCloseCallback *m_on_close;
};


/**
 * @brief A loopback descriptor.
 *
 * Everything written is available for reading.
 */
class LoopbackDescriptor: public ConnectedDescriptor {
 public:
<<<<<<< HEAD
  LoopbackDescriptor() {
    m_handle_pair[0] = INVALID_DESCRIPTOR;
    m_handle_pair[1] = INVALID_DESCRIPTOR;
  }
=======
  LoopbackDescriptor();
>>>>>>> bad2fd2e
  ~LoopbackDescriptor() { Close(); }

  /**
   * @brief Setup this loopback descriptor.
   * @return true if initialization succeeded, false if it failed.
   */
  bool Init();
  DescriptorHandle ReadDescriptor() const { return m_handle_pair[0]; }
  DescriptorHandle WriteDescriptor() const { return m_handle_pair[1]; }

  /**
   * @brief Close the loopback descriptor.
   * @return true if close succeeded, false otherwise
   */
  bool Close();

  /**
   * @brief Close the write portion of the loopback descriptor.
   * @return true if close succeeded, false otherwise
   */
  bool CloseClient();

 protected:
  bool IsSocket() const { return false; }

 private:
  DescriptorHandle m_handle_pair[2];
<<<<<<< HEAD
  LoopbackDescriptor(const LoopbackDescriptor &other);
  LoopbackDescriptor& operator=(const LoopbackDescriptor &other);
=======

#ifdef _WIN32
  uint8_t m_read_data[READ_DATA_BUFFER_SIZE];
  uint32_t m_read_data_size;
#endif

  DISALLOW_COPY_AND_ASSIGN(LoopbackDescriptor);
>>>>>>> bad2fd2e
};


/**
 * @brief A descriptor that uses unix pipes.
 *
 * You can get the 'other end' of the PipeDescriptor by calling OppositeEnd().
 */
class PipeDescriptor: public ConnectedDescriptor {
 public:
<<<<<<< HEAD
  PipeDescriptor():
    m_other_end(NULL) {
    m_in_pair[0] = m_in_pair[1] = INVALID_DESCRIPTOR;
    m_out_pair[0] = m_out_pair[1] = INVALID_DESCRIPTOR;
  }
=======
  PipeDescriptor();
>>>>>>> bad2fd2e
  ~PipeDescriptor() { Close(); }

  /**
   * @brief Initialize the PipeDescriptor.
   */
  bool Init();

  /**
   * @brief Fetch the other end of the PipeDescriptor.
   *
   * @returns A new PipeDescriptor or NULL if the descriptor wasn't initialized
   * correctly. Its an error to call this more than once. Ownership of the
   * returned PipeDescriptor is transferred to the caller.
   */
  PipeDescriptor *OppositeEnd();
  DescriptorHandle ReadDescriptor() const { return m_in_pair[0]; }
  DescriptorHandle WriteDescriptor() const { return m_out_pair[1]; }

  /**
   * @brief Close this PipeDescriptor
   */
  bool Close();

  /**
   * @brief Close the write portion of this PipeDescriptor
   */
  bool CloseClient();

 protected:
  bool IsSocket() const { return false; }

 private:
  DescriptorHandle m_in_pair[2];
  DescriptorHandle m_out_pair[2];
  PipeDescriptor *m_other_end;

  PipeDescriptor(DescriptorHandle in_pair[2],
                 DescriptorHandle out_pair[2],
<<<<<<< HEAD
                 PipeDescriptor *other_end) {
    m_in_pair[0] = in_pair[0];
    m_in_pair[1] = in_pair[1];
    m_out_pair[0] = out_pair[0];
    m_out_pair[1] = out_pair[1];
    m_other_end = other_end;
  }
  PipeDescriptor(const PipeDescriptor &other);
  PipeDescriptor& operator=(const PipeDescriptor &other);
=======
                 PipeDescriptor *other_end);

#ifdef _WIN32
  uint8_t m_read_data[READ_DATA_BUFFER_SIZE];
  uint32_t m_read_data_size;
#endif

  DISALLOW_COPY_AND_ASSIGN(PipeDescriptor);
>>>>>>> bad2fd2e
};

/**
 * @brief A unix domain socket pair.
 */
class UnixSocket: public ConnectedDescriptor {
 public:
  UnixSocket():
    m_other_end(NULL) {
    m_handle = INVALID_DESCRIPTOR;
  }
  ~UnixSocket() { Close(); }

  /**
   * @brief Initialize the UnixSocket.
   */
  bool Init();

  /**
   * @brief Fetch the other end of the unix socket.
   *
   * @returns A new UnixSocket or NULL if the socket wasn't initialized
   * correctly. Its an error to call this more than once. Ownership of the
   * returned UnixSocket is transferred to the caller.
   */
  UnixSocket *OppositeEnd();
  DescriptorHandle ReadDescriptor() const { return m_handle; }
  DescriptorHandle WriteDescriptor() const { return m_handle; }

  /**
   * @brief Close this UnixSocket
   */
  bool Close();


  /**
   * @brief Close the write portion of this UnixSocket.
   */
  bool CloseClient();

 protected:
  bool IsSocket() const { return true; }

 private:
  DescriptorHandle m_handle;
  UnixSocket *m_other_end;
  UnixSocket(int socket, UnixSocket *other_end);

  DISALLOW_COPY_AND_ASSIGN(UnixSocket);
};

/**
 * @brief A descriptor which represents a connection to a device.
 */
class DeviceDescriptor: public ConnectedDescriptor {
 public:
  /**
   * @brief Create a new DeviceDescriptor.
   * @param fd the file descriptor to use
   */
  explicit DeviceDescriptor(int fd);
  ~DeviceDescriptor() { Close(); }

  DescriptorHandle ReadDescriptor() const { return m_handle; }
  DescriptorHandle WriteDescriptor() const { return m_handle; }

  /**
   * @brief Close this DeviceDescriptor
   */
  bool Close();

 protected:
  bool IsSocket() const { return false; }

 private:
  DescriptorHandle m_handle;

  DISALLOW_COPY_AND_ASSIGN(DeviceDescriptor);
};

/**@}*/
}  // namespace io
}  // namespace ola
#endif  // INCLUDE_OLA_IO_DESCRIPTOR_H_<|MERGE_RESOLUTION|>--- conflicted
+++ resolved
@@ -118,7 +118,10 @@
 #endif
 
 /**
-<<<<<<< HEAD
+ * @addtogroup io
+ * @{
+ */
+/**
  * Helper function to convert a DescriptorHandle to a file descriptor.
  * @param handle The descriptor handle
  * @return -1 on error, file descriptor otherwise
@@ -127,14 +130,10 @@
 
 /*
  * A FileDescriptor which can be read from.
-=======
- * @addtogroup io
- * @{
  */
 
 /**
  * @brief Represents a file descriptor that supports reading data.
->>>>>>> bad2fd2e
  */
 class ReadFileDescriptor {
  public:
@@ -397,14 +396,7 @@
  */
 class LoopbackDescriptor: public ConnectedDescriptor {
  public:
-<<<<<<< HEAD
-  LoopbackDescriptor() {
-    m_handle_pair[0] = INVALID_DESCRIPTOR;
-    m_handle_pair[1] = INVALID_DESCRIPTOR;
-  }
-=======
   LoopbackDescriptor();
->>>>>>> bad2fd2e
   ~LoopbackDescriptor() { Close(); }
 
   /**
@@ -432,18 +424,9 @@
 
  private:
   DescriptorHandle m_handle_pair[2];
-<<<<<<< HEAD
-  LoopbackDescriptor(const LoopbackDescriptor &other);
-  LoopbackDescriptor& operator=(const LoopbackDescriptor &other);
-=======
-
-#ifdef _WIN32
-  uint8_t m_read_data[READ_DATA_BUFFER_SIZE];
-  uint32_t m_read_data_size;
-#endif
+
 
   DISALLOW_COPY_AND_ASSIGN(LoopbackDescriptor);
->>>>>>> bad2fd2e
 };
 
 
@@ -454,15 +437,7 @@
  */
 class PipeDescriptor: public ConnectedDescriptor {
  public:
-<<<<<<< HEAD
-  PipeDescriptor():
-    m_other_end(NULL) {
-    m_in_pair[0] = m_in_pair[1] = INVALID_DESCRIPTOR;
-    m_out_pair[0] = m_out_pair[1] = INVALID_DESCRIPTOR;
-  }
-=======
   PipeDescriptor();
->>>>>>> bad2fd2e
   ~PipeDescriptor() { Close(); }
 
   /**
@@ -501,26 +476,10 @@
 
   PipeDescriptor(DescriptorHandle in_pair[2],
                  DescriptorHandle out_pair[2],
-<<<<<<< HEAD
-                 PipeDescriptor *other_end) {
-    m_in_pair[0] = in_pair[0];
-    m_in_pair[1] = in_pair[1];
-    m_out_pair[0] = out_pair[0];
-    m_out_pair[1] = out_pair[1];
-    m_other_end = other_end;
-  }
-  PipeDescriptor(const PipeDescriptor &other);
-  PipeDescriptor& operator=(const PipeDescriptor &other);
-=======
                  PipeDescriptor *other_end);
 
-#ifdef _WIN32
-  uint8_t m_read_data[READ_DATA_BUFFER_SIZE];
-  uint32_t m_read_data_size;
-#endif
 
   DISALLOW_COPY_AND_ASSIGN(PipeDescriptor);
->>>>>>> bad2fd2e
 };
 
 /**
