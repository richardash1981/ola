--- conflicted
+++ resolved
@@ -678,18 +678,14 @@
    */
   bool IsEmpty() const { return m_members.empty(); }
 
-<<<<<<< HEAD
-  void VisitProperties(JsonObjectPropertyVisitor *visitor) const;
-
   unsigned int Size() const { return m_members.size(); }
-=======
+
   /**
    * @brief Visit each of the properties in this object.
    *
    * For each property : value, the visitor is called.
    */
-  void VisitProperties(JsonValueVisitorInterface *visitor) const;
->>>>>>> 356280ffb488f10e5123f98afa3cb9544e3ad4ea
+  void VisitProperties(JsonObjectPropertyVisitor *visitor) const;
 
  private:
   typedef std::map<std::string, JsonValue*> MemberMap;
@@ -888,58 +884,7 @@
 std::ostream& operator<<(std::ostream &os, const JsonNullValue &value);
 std::ostream& operator<<(std::ostream &os, const JsonRawValue &value);
 
-<<<<<<< HEAD
-/**
- * @brief A class that writes a JsonValue to an output stream.
- */
-class JsonWriter : public JsonValueVisitorInterface, JsonObjectPropertyVisitor {
- public:
-  explicit JsonWriter(std::ostream *output)
-      : m_output(output),
-        m_indent(0),
-        m_separator("") {
-  }
-
-  /**
-   * @brief Write the string representation of the JsonValue to a ostream.
-   * @param output the ostream to write to
-   * @param value the JsonValue to serialize.
-   */
-  static void Write(std::ostream *output, const JsonValue &value);
-
-  /**
-   * @brief Get the string representation of the JsonValue.
-   * @param value the JsonValue to serialize.
-   */
-  static std::string AsString(const JsonValue &value);
-
-  void Visit(const JsonStringValue &value);
-  void Visit(const JsonBoolValue &value);
-  void Visit(const JsonNullValue &value);
-  void Visit(const JsonRawValue &value);
-  void Visit(const JsonObject &value);
-  void Visit(const JsonArray &value);
-  void Visit(const JsonUIntValue &value);
-  void Visit(const JsonUInt64Value &value);
-  void Visit(const JsonIntValue &value);
-  void Visit(const JsonInt64Value &value);
-  void Visit(const JsonDoubleValue &value);
-
-  void VisitProperty(const std::string &property, const JsonValue &value);
-
- private:
-  std::ostream *m_output;
-  unsigned int m_indent;
-  std::string m_separator;
-
-  /**
-   * @brief the default indent level
-   */
-  static const unsigned int DEFAULT_INDENT = 2;
-};
 /**@}*/
-=======
->>>>>>> 356280ffb488f10e5123f98afa3cb9544e3ad4ea
 }  // namespace web
 }  // namespace ola
 #endif  // INCLUDE_OLA_WEB_JSON_H_