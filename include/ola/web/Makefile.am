--- conflicted
+++ resolved
@@ -1,13 +1,3 @@
 pkgincludedir = $(includedir)/ola/web/
-<<<<<<< HEAD
-<<<<<<< HEAD
-pkginclude_HEADERS = Json.h JsonHandler.h JsonParser.h JsonSchema.h \
-                     JsonSections.h JsonTypes.h TreeHandler.h
-=======
-pkginclude_HEADERS = Json.h JsonParser.h JsonSections.h \
-                     JsonWriter.h TreeHandler.h
->>>>>>> 356280ffb488f10e5123f98afa3cb9544e3ad4ea
-=======
-pkginclude_HEADERS = Json.h JsonParser.h JsonPointer.h JsonSections.h \
-                     JsonWriter.h TreeHandler.h
->>>>>>> 832dd8f1
+pkginclude_HEADERS = Json.h JsonParser.h JsonPointer.h \
+                     JsonSchema.h JsonSections.h JsonTypes.h TreeHandler.h