--- conflicted
+++ resolved
@@ -142,7 +142,6 @@
  * @return true on success, false otherwise
  */
 bool NameServers(std::vector<ola::network::IPV4Address> *name_servers);
-<<<<<<< HEAD
 
 /**
  * Get the default route.
@@ -153,8 +152,6 @@
  * IsWildcard().
  */
 bool DefaultRoute(ola::network::IPV4Address *default_route);
-=======
->>>>>>> 50e8fe55
 }  // namespace network
 }  // namespace ola
 #endif  // INCLUDE_OLA_NETWORK_NETWORKUTILS_H_
