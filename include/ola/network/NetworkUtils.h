--- conflicted
+++ resolved
@@ -150,15 +150,6 @@
 
 /**
  * Get the default route.
-<<<<<<< HEAD
- * @param a pointer to the default route
- * @return true on success, false otherwise
- * @note if it manages to fetch the route information and there isn't a route,
- * it will return the special wildcard address, which can be tested for with
- * IsWildcard().
- */
-bool DefaultRoute(ola::network::IPV4Address *default_route);
-=======
  * @param[out] if_index a pointer to an int32 which is updated
  *   with the interface to use for the default route.
  * @param[out] default_gateway a pointer to an IPV4Address which is updated
@@ -172,7 +163,6 @@
  */
 bool DefaultRoute(int32_t *if_index,
                   ola::network::IPV4Address *default_gateway);
->>>>>>> 0ed6c94e
 }  // namespace network
 }  // namespace ola
 #endif  // INCLUDE_OLA_NETWORK_NETWORKUTILS_H_
