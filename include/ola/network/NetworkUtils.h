--- conflicted
+++ resolved
@@ -36,16 +36,12 @@
 namespace ola {
 namespace network {
 
-<<<<<<< HEAD
 /**
  * Convert a string to a struct in_addr
  */
-bool StringToAddress(const std::string &address, struct in_addr &addr);
-=======
 bool StringToAddress(const std::string &address, struct in_addr *addr);
->>>>>>> 5bb1f6d5
+
 std::string AddressToString(const struct in_addr &addr);
-
 
 /**
  * @return true if we're big endian, false otherwise.
