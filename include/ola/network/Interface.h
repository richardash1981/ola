--- conflicted
+++ resolved
@@ -21,21 +21,6 @@
 #ifndef INCLUDE_OLA_NETWORK_INTERFACE_H_
 #define INCLUDE_OLA_NETWORK_INTERFACE_H_
 
-<<<<<<< HEAD
-#ifdef WIN32
-// TODO(Peter): Do something else
-#else
-#include <sys/types.h>  // Required by FreeBSD, order is important to OpenBSD
-#include <sys/socket.h>  // Required by FreeBSD
-#include <net/if_arp.h>
-#ifndef ARPHRD_VOID
-// Not defined on FreeBSD
-#define ARPHRD_VOID       0xFFFF        /* Void type, nothing is known.  */
-#endif  // ARPHRD_VOID
-#endif
-
-=======
->>>>>>> 4dc0bdd3
 #include <stdint.h>
 #include <ola/network/IPV4Address.h>
 #include <ola/network/MACAddress.h>
