#                                               -*- Autoconf -*-
# Process this file with autoconf to produce a configure script.

AC_PREREQ(2.57)
AC_INIT([OLA], m4_esyscmd([./version.sh | tr -d '\n']),
        [open-lighting@googlegroups.com])
AC_CONFIG_SRCDIR([libola.pc.in])
AC_CONFIG_AUX_DIR([config])
AC_SUBST([ac_aux_dir])
AC_CONFIG_HEADERS([config.h])
AC_CONFIG_MACRO_DIR([config])
AM_INIT_AUTOMAKE()

# Checks for programs.
AC_LANG([C++])
AC_PROG_CXX
AC_PROG_AWK
AC_PROG_CC
AC_PROG_CPP
AC_PROG_INSTALL
AC_PROG_LN_S
AC_PROG_MAKE_SET
AC_PROG_MKDIR_P
AC_LIBTOOL_WIN32_DLL

# Checks for header files.
AC_HEADER_DIRENT
AC_HEADER_RESOLV
AC_HEADER_STDC
AC_CHECK_HEADERS([arpa/inet.h bits/sockaddr.h fcntl.h float.h limits.h malloc.h netinet/in.h stdint.h stdlib.h string.h strings.h sys/file.h sys/ioctl.h sys/socket.h sys/time.h sys/timeb.h syslog.h termios.h unistd.h])
AC_CHECK_HEADERS([asm/termios.h assert.h dlfcn.h endian.h errno.h execinfo.h \
                  linux/if_packet.h math.h net/ethernet.h stropts.h \
                  sys/param.h sys/types.h sys/uio.h sysexits.h])
AC_CHECK_HEADERS([winsock2.h])
AC_CHECK_HEADERS([random])

# This needs stuff in sys/param.h on OpenBSD
AC_CHECK_HEADERS([sys/sysctl.h], [], [],
                 [[#ifdef HAVE_SYS_PARAM_H
                     #include <sys/param.h>
                   #endif
                  ]])

# These all need stuff in sys/types.h and sys/socket.h on FreeBSD/OpenBSD
# OpenBSD is fussy about the ordering
AC_CHECK_HEADERS([net/if.h net/if_arp.h net/route.h], [], [],
                 [[#ifdef HAVE_SYS_TYPES_H
                     #include <sys/types.h>
                   #endif
                   #ifdef HAVE_SYS_SOCKET_H
                     #include <sys/socket.h>
                   #endif
                  ]])

# This needs stuff in net/if.h on NetBSD
AC_CHECK_HEADERS([net/if_ether.h], [], [],
                 [[#ifdef HAVE_NET_IF_H
                     #include <net/if.h>
                   #endif
                  ]])

# This needs stuff in lots of headers on OpenBSD
AC_CHECK_HEADERS([netinet/if_ether.h], [], [],
                 [[#ifdef HAVE_SYS_TYPES_H
                     #include <sys/types.h>
                   #endif
                   #ifdef HAVE_SYS_SOCKET_H
                     #include <sys/socket.h>
                   #endif
                   #ifdef HAVE_NET_IF_H
                     #include <net/if.h>
                   #endif
                   #ifdef HAVE_NET_IF_ARP_H
                     #include <net/if_arp.h>
                   #endif
                   #ifdef HAVE_ARPA_INET_H
                     #include <arpa/inet.h>
                   #endif
                  ]])

# These both need sa_family_t from bits/sockaddr.h
AC_CHECK_HEADERS([linux/netlink.h linux/rtnetlink.h], [], [],
                 [[#ifdef HAVE_BITS_SOCKADDR_H
                     #include <bits/sockaddr.h>
                   #endif
                  ]])

# Checks for typedefs, structures, and compiler characteristics.
AC_HEADER_STDBOOL
AC_TYPE_UID_T
AC_C_INLINE
AC_TYPE_INT16_T
AC_TYPE_INT32_T
AC_TYPE_INT64_T
AC_TYPE_INT8_T
AC_TYPE_PID_T
AC_C_RESTRICT
AC_TYPE_SIZE_T
AC_TYPE_SSIZE_T
AC_TYPE_UINT16_T
AC_TYPE_UINT32_T
AC_TYPE_UINT64_T
AC_TYPE_UINT8_T
AC_CXX_STL_HASH  # hash_map

# Checks for library functions.
AC_FUNC_FORK
AC_FUNC_MALLOC
AC_FUNC_REALLOC
AC_FUNC_MEMCMP
AC_FUNC_SELECT_ARGTYPES
AC_FUNC_STAT
AC_FUNC_CLOSEDIR_VOID
AC_FUNC_VPRINTF
AC_CHECK_FUNCS([bzero gettimeofday memmove memset mkdir strdup strrchr \
                if_nametoindex inet_ntoa inet_aton select socket strerror \
                getifaddrs getloadavg getpwnam_r getpwuid_r getgrnam_r \
                getgrgid_r])
AX_HAVE_EPOLL([AC_DEFINE([HAVE_EPOLL], [1], [Defined if epoll exists])]) # epoll

LT_INIT
AC_PROG_LIBTOOL

# Doxygen
DX_PDF_FEATURE(OFF)
DX_PS_FEATURE(OFF)
DX_INIT_DOXYGEN($PACKAGE_NAME, Doxyfile)

<<<<<<< HEAD
# epoll
AX_HAVE_EPOLL(
  [AC_DEFINE(HAVE_EPOLL, 1, [Defined if epoll exists])], [])
AM_CONDITIONAL(HAVE_EPOLL, test "${ax_cv_have_epoll}" = "yes")
=======
# Decide if we're building on Windows early on.
AM_CONDITIONAL([USING_WIN32], [test "x$host_os" = xmingw32])
>>>>>>> 21b8695e

# check if the compiler supports -rdyanmic
AC_MSG_CHECKING(for -rdynamic support)
old_cppflags=$CPPFLAGS
CPPFLAGS="${CPPFLAGS} -rdynamic -Wall -Werror"
AC_CACHE_VAL(ac_cv_rdynamic,
  AC_TRY_COMPILE([], [], ac_cv_rdynamic=yes, ac_cv_rdynamic=no))
CPPFLAGS=$old_cppflags
AC_MSG_RESULT($ac_cv_rdynamic)

AM_CONDITIONAL([SUPPORTS_RDYNAMIC], [test "x$ac_cv_rdynamic" = xyes])

# check for ipv6 support - taken from unp
AC_MSG_CHECKING(for IPv6 support)
AC_CACHE_VAL(ac_cv_ipv6,
        AC_TRY_RUN([
#       include <stdlib.h>
#       include <sys/types.h>
#       include <sys/socket.h>
#       include <netinet/in.h>
        /* Make sure the definitions for AF_INET6 and struct sockaddr_in6
         * are defined, and that we can actually create an IPv6 TCP socket.
         */
        main()
        {
                int fd;
                struct sockaddr_in6 foo;
                fd = socket(AF_INET6, SOCK_STREAM, 0);
                exit(fd >= 0 ? 0 : 1);
        }],
        ac_cv_ipv6=yes,
        ac_cv_ipv6=no,
        ac_cv_ipv6=no))
AC_MSG_RESULT($ac_cv_ipv6)
AS_IF([test "x$ac_cv_ipv6" = xyes],
      [AC_DEFINE([IPV6], [1], [Define to 1 if the system supports IPv6])])

# Check if sockaddr{} has sa_len member.
AC_CHECK_MEMBER(
  [struct sockaddr.sa_len],
  AC_DEFINE([HAVE_SOCKADDR_SA_LEN], [1],
            [Define if socket address structures have length fields]),
  ,
  [#include <sys/types.h>
   #include <sys/socket.h>])

AC_CHECK_MEMBER(
  struct sockaddr_dl.sdl_family,
  AC_DEFINE([HAVE_SOCKADDR_DL_STRUCT], [1], [define if we have sockaddr_dl]),
  ,
  [#include <sys/types.h>
   #include <net/if_dl.h>])

# check for time_t and suseconds_t
AC_CHECK_TYPE(time_t,
              AC_DEFINE([HAVE_TIME_T], [1], [define if we have time_t]),
              ,
              [#include <sys/time.h>])
AC_CHECK_TYPE(suseconds_t,
              AC_DEFINE([HAVE_SUSECONDS_T], [1],
                        [define if we have suseconds_t]),
              ,
              [#include <sys/time.h>])

# check for SO_NOSIGPIPE or MSG_NOSIGNAL
AC_CHECK_DECLS(MSG_NOSIGNAL, , have_msg_no_signal=no,
               [#include <sys/types.h>
                #include <sys/socket.h>])

AC_CHECK_DECLS(SO_NOSIGPIPE, , have_so_no_pipe=no,
               [#include <sys/types.h>
                #include <sys/socket.h>])

AC_CHECK_DECLS(PF_ROUTE, , ,
               [#include <sys/types.h>
                #include <sys/socket.h>])

AC_CHECK_DECLS(NET_RT_DUMP, , ,
               [#include <sys/types.h>
                #include <sys/socket.h>])


AC_CHECK_DECLS(SO_REUSEADDR, , ,
               [#include <sys/types.h>
                #include <sys/socket.h>])

AC_CHECK_DECLS(SO_REUSEPORT, , ,
               [#include <sys/types.h>
                #include <sys/socket.h>])

if test -z "${USING_WIN32_FALSE}" && test "${have_msg_no_signal}" = "no" && \
   test "${have_so_no_pipe}" = "no"; then
 AC_MSG_ERROR([Your system needs either MSG_NOSIGNAL or SO_NOSIGPIPE])
fi

# Headers.
#####################################################
AC_CHECK_HEADER([linux/spi/spidev.h], [have_spi="yes"], [have_spi="no"])

# Programs.
#####################################################

# bison
BISON=""
AC_CHECK_PROG(BISON, [bison -V], bison)
AS_IF([test "x$BISON" != xbison],
      [AC_MSG_ERROR([bison not found, please install it])])
AC_SUBST(BISON)

# lex
AC_PROG_LEX
AS_IF([test "x$LEX" = "x:"],
      [AC_MSG_ERROR([lex not found, please install flex or lex])])

# pkg-config
PKG_PROG_PKG_CONFIG
AS_IF([test -z "$PKG_CONFIG"],
      [AC_MSG_ERROR([Missing pkg-config, please install it])])

# Libraries.
#####################################################

# dlopen
AC_SEARCH_LIBS([dlopen], [dl], [have_dlopen="yes"])
AM_CONDITIONAL([HAVE_DLOPEN], [test "x$have_dlopen" = xyes])

# dmx4linux
have_dmx4linux="no"
AC_CHECK_LIB(dmx4linux, DMXdev, [have_dmx4linux="yes"])
AC_CHECK_HEADER([dmx/dmxioctl.h], [], [have_dmx4linux="no"])

AS_IF([test "x$have_dmx4linux" = xyes],
      [AC_DEFINE([HAVE_DMX4LINUX], [1], [define if dmx4linux is installed])])

# libexecinfo
# FreeBSD required -lexecinfo to call backtrace - checking for presence of
# header execinfo.h isn't enough
AC_CHECK_LIB([execinfo], [backtrace], [use_lexecinfo="yes"])
case "${host_os}" in
  *freebsd*)
  LIBS="$LIBS -lexecinfo"
  ;;
esac

# libftd2xx (for now this is intentionally disabled, TODO)
have_libftd2xx="no"
AM_CONDITIONAL([HAVE_LIBFTD2XX], [test "x$have_libftd2xx" = xyes])

# ncurses
AC_CHECK_LIB([ncurses], [initscr], [have_ncurses="yes"])
AM_CONDITIONAL([HAVE_NCURSES], [test "x$have_ncurses" = xyes])

# pthread
ACX_PTHREAD([
             LIBS="$PTHREAD_LIBS $LIBS"
             CFLAGS="$CFLAGS $PTHREAD_CFLAGS"
             CXXFLAGS="$CXXFLAGS $PTHREAD_CXXFLAGS"
             CC="$PTHREAD_CC"
             CXX="$PTHREAD_CXX"],
            [AC_MSG_ERROR([Missing pthread, please install it])])

# resolv
AS_IF([test -z "${USING_WIN32_FALSE}"],
  [ACX_RESOLV()],
  [AC_CHECK_LIB([Iphlpapi], [main], [have_iphlpapi="yes"])]) # Use equivalent library on windows

# uuid
# We've had to revert to os matching here because ossp uuid conflicts with the
# built in uuid on OS X.
# On other platforms, we can use either the OSSP uuid or the one
# with e2fsprogs. On top of that the header file is different on different
# platforms :(.

# default values for everything
uuid_CFLAGS=
uuid_LIBS=
use_ossp_uuid="no"

case "${host_os}" in
  *darwin*)
    # Running on mac, just use the built in UUID
    # If we try to use ossp/uuid then we can get conflicts with <unistd.h>, if
    # <unistd.h> is #include'd before ossp/uuid.h. The errors take the form:
    #   /opt/local/include/ossp/uuid.h:94: error: conflicting declaration
    #    'typedef struct uuid_st uuid_t'
    #   /usr/include/unistd.h:133: error: 'uuid_t' has a previous declaration as
    #     'typedef unsigned char uuid_t [16]'
    AC_CHECK_HEADERS(
      [uuid/uuid.h],
      [],
      [AC_MSG_ERROR([Missing the uuid library])])
    ;;
  *)
    # non-mac, first look for uuid using pkg-config
    pkg_config_found_uuid="no"
    PKG_CHECK_MODULES(
      base_uuid,
      [uuid],
      [pkg_config_found_uuid="yes"],
      [true])

    if test ${pkg_config_found_uuid} = "yes"; then
      # uuid was found, now we need to determine which uuid library it is.
      # First modify the CPPFLAGS to use the correct include location.
      old_cppflags=$CPPFLAGS
      old_libs=$LIBS
      CPPFLAGS="${CPPFLAGS} ${base_uuid_CFLAGS}"
      LIBS="${LIBS} ${base_uuid_LIBS}"
      # see if we need to include uuid/uuid.h or just uuid.h
      AC_CHECK_HEADERS(
        [uuid/uuid.h],
        [],
        [true])
      # check if this is actually ossp uuid (this is true in win32)
      AC_CHECK_LIB([uuid],
                   [uuid_generate],
                   [],
                   [use_ossp_uuid="yes"])
      # restore CPPFLAGS
      CPPFLAGS=$old_cppflags
      LIBS=$old_libs
      uuid_CFLAGS="${base_uuid_CFLAGS}"
      uuid_LIBS="${base_uuid_LIBS}"
    else
      # the uuid pkg wasn't found, let's try ossp-uuid instead
      PKG_CHECK_MODULES(
        ossp_uuid,
        [ossp-uuid],
        [use_ossp_uuid="yes"],
        [AC_MSG_ERROR([Missing the uuid library])])
      # see if we need to include ossp/uuid.h, otherwise fall back to uuid.h
      AC_CHECK_HEADERS(
        [ossp/uuid.h],
        [],
        [true])
      uuid_CFLAGS="${ossp_uuid_CFLAGS}"
      uuid_LIBS="${ossp_uuid_LIBS}"
    fi
    ;;
esac

# now create the variables we actually use.
AC_SUBST(uuid_CFLAGS)
AC_SUBST(uuid_LIBS)

AS_IF([test "x$use_ossp_uuid" = xyes],
      [AC_DEFINE([USE_OSSP_UUID], [1],
                 [Defined if we should use the ossp uuid lib])])

# DNS-SD support
# We use either avahi or the Apple DNS-SD library.

# dns_sd
AC_CHECK_HEADER(
  [dns_sd.h],
  [AC_SEARCH_LIBS(DNSServiceRegister, [dns_sd], [have_dnssd="yes"])])

AS_IF([test "x$have_dnssd" = xyes],
      [AC_DEFINE([HAVE_DNSSD], [1], [Defined to use Bonjour DNS_SD])])
AM_CONDITIONAL([HAVE_DNSSD], [test "x$have_dnssd" = xyes])

# avahi
PKG_CHECK_MODULES(
  avahi,
  [avahi-client],
  [have_avahi="yes"],
  [true])

AS_IF([test "x$have_avahi" = xyes],
      [AC_DEFINE([HAVE_AVAHI], [1], [Defined to use Avahi])])
AM_CONDITIONAL([HAVE_AVAHI], [test "x$have_avahi" = xyes])

# Look for -lSaleaeDevice, if we have it we build the logic sniffer.
SALEAE_DEVICE


# Features
#####################################################

# Cppunit, which is used by the tests.
AC_ARG_ENABLE(
  [unittests],
  [AS_HELP_STRING([--disable-unittests], [Disable all unittests])])
AS_IF([test "x$enable_unittests" != xno],
      [AM_PATH_CPPUNIT([1.9.6], [],
          [AC_MSG_ERROR([Missing cppunit, please install >= 1.9.6])])
      ])
AM_CONDITIONAL([BUILD_TESTS], [test "x$enable_unittests" != xno])

# Optionally install the E1.33 library.
AC_ARG_ENABLE(
  [e133],
  [AS_HELP_STRING([--install-e133], [Install the E1.33 library])])
# For now we install the ACN lib if the E1.33 lib is requested
AM_CONDITIONAL([INSTALL_ACN], [test "x$enable_e133" = xyes])
AM_CONDITIONAL([INSTALL_E133], [test "x$enable_e133" = xyes])

# Decide if we should build the example programs.
AC_ARG_ENABLE(
  [examples],
  [AS_HELP_STRING([--disable-examples],
                  [Disable the OLA example client programs])])
AM_CONDITIONAL([BUILD_EXAMPLES], [test "x$enable_examples" != xno])

# Make -Werror non-fatal. By default errors cause the build to abort. We do
# this to catch problems early so lets be nice and give the user a work around.
AC_ARG_ENABLE(
  [fatal-warnings],
  [AS_HELP_STRING([--disable-fatal-warnings],
                  [Make compiler warnings non-fatal])])
AM_CONDITIONAL([FATAL_WARNINGS], [test "x$enable_fatal_warnings" != xno])

# Enable gcov to produce coverage data.
AC_ARG_ENABLE(
  [gcov],
  [AS_HELP_STRING([--enable-gcov], [Turn on code coverage analysis tools])])
AS_IF([test "x$enable_gov" = xyes],
      [CFLAGS="$CFLAGS -fprofile-arcs -ftest-coverage"
       CXXFLAGS="$CFLAGS -fprofile-arcs -ftest-coverage"])

# Enable HTTP support. This requires libmicrohttpd.
AC_ARG_ENABLE(
  [http],
  [AS_HELP_STRING([--disable-http], [Disable the built in HTTP server])])

have_microhttpd="no"
AS_IF([test "x$enable_http" != xno],
      [PKG_CHECK_MODULES([libmicrohttpd], [libmicrohttpd],
                         [have_microhttpd="yes"], [true])])
AM_CONDITIONAL([HAVE_LIBMICROHTTPD], [test "x$have_microhttpd" = xyes])
AS_IF([test "x$have_microhttpd" = xyes],
      [AC_DEFINE([HAVE_LIBMICROHTTPD], [1],
                 [define if libmicrohttpd is installed])])

# Java API, this requires Maven
AC_ARG_ENABLE(
  [java-libs],
  [AS_HELP_STRING([--enable-java-libs], [Build the Java interface])],
  ,
  enable_java_libs="no")
AS_IF([test "x$enable_java_libs" = xyes],
      [AC_PROG_JAVA_CC()
       MAVEN_SUPPORT([2.2.1])])
AM_CONDITIONAL([BUILD_JAVA_LIBS], [test "x$enable_java_libs" = xyes])

# libftdi: this requires libusb-0.1.4+ don't know if I should also
# check for it, since the libusb check above is not for 0.1.4 but for libusb-1
AC_ARG_ENABLE(
  [libftdi],
  [AS_HELP_STRING([--disable-libftdi],
                  [Avoid using libftdi even if it exists])])

have_libftdi="no"
AS_IF([test "x$enable_libftdi" != xno],
      [PKG_CHECK_MODULES([libftdi], [libftdi >= 0.18], [have_libftdi="yes"],
                         [true])])
AS_IF([test "x$have_libftdi" = xyes],
      [AC_DEFINE([HAVE_LIBFTDI], [1], [define if libftdi is installed])])

# libusb
AC_ARG_ENABLE(
  [libusb],
  [AS_HELP_STRING([--disable-libusb], [Avoid using libusb even if it exists])])

have_libusb="no"
AS_IF([test "x$enable_libusb" != xno],
      [PKG_CHECK_MODULES([libusb], [libusb-1.0 >= 1.0.2], [have_libusb="yes"],
                         [true])])
AS_IF([test "x$have_libusb" = xyes],
      [AC_DEFINE([HAVE_LIBUSB], [1], [define if libusb is installed])])

# UART direct plugin
AC_ARG_ENABLE(
  [uart],
  [AS_HELP_STRING([--disable-uart],
                  [Avoid using native uart support])])

AC_CHECK_HEADERS([asm/termios.h], [have_asm_termios="yes"], [have_asm_termios="no"])
AS_IF([test "x$have_asm_termios" = xyes],
      [AC_DEFINE([USE_UART], [1], [define if asm/termios.h is available and direct UART support should be enabled])])


# OSC Support.
# look for liblo if the user asked us to
AC_ARG_ENABLE(
  [osc],
  [AS_HELP_STRING([--disable-osc],
                  [Disable the OSC plugin even if liblo exists])])

have_liblo="no"
AS_IF([test "x$enable_osc" != xno],
      [PKG_CHECK_MODULES(liblo, [liblo >= 0.26], [have_liblo="yes"], [true])])
AS_IF([test "x$have_liblo" = xyes],
      [AC_DEFINE([HAVE_LIBLO], [1], [define if liblo is installed])])

# Python API
AC_ARG_ENABLE(
  [python-libs],
  [AS_HELP_STRING([--enable-python-libs], [Build the Python API Module])],
  ,
  enable_python_libs="no")

# RDM tests, if requested this enables the Python API as well.
AC_ARG_ENABLE(
  [rdm-tests],
  [AS_HELP_STRING(
      [--enable-rdm-tests],
      [Install the RDM responder tests, adds --enable-python-libs])],
  ,
  enable_rdm_tests="no")
AS_IF([test "x$enable_rdm_tests" = xyes], [enable_python_libs="yes"])
AM_CONDITIONAL([INSTALL_RDM_TESTS], [test "x$enable_rdm_tests" = xyes])

# By default olad refuses to run as root. However some people want to use root
# for embedded platforms so we give them an option.
AC_ARG_ENABLE(
  [root-check],
  [AS_HELP_STRING([--disable-root-check],
                  [Disable the check that prevents olad from running as root])])
AS_IF([test "x$enable_root_check" = xno],
      [AC_DEFINE([OLAD_SKIP_ROOT_CHECK], [1],
                 [Defined if olad is allowed to run as root])])

# OpenSLP is used for E1.33 support
# This should be removed if we decide that E1.33 is going to use DNS-SD.
# Openslp doesn't use pkg-config, so the users may need to pass CPPFLAGS
# & LDFLAGS so we can find it.
AC_ARG_ENABLE(
  [slp],
  AS_HELP_STRING([--disable-slp], [Disable the SLP tools]),)

openslp_LIBS=""
have_slp=no
AS_IF([test "x$enable_slp" != xno],
      [AC_CHECK_LIB([slp], [SLPOpen],
                    [have_slp="yes" openslp_LIBS="-lslp"])])

AM_CONDITIONAL([HAVE_SLP], [test "x$have_slp" = xyes])
AS_IF([test "x$have_slp" = xyes],
      [AC_DEFINE([HAVE_LIBSLP], [1], [define if libslp is installed])])
AC_SUBST(openslp_LIBS)

# Use tcmalloc. This is used by the buildbot leak checks.
AC_ARG_ENABLE([tcmalloc], AS_HELP_STRING([--enable-tcmalloc], [Use tcmalloc]))
AS_IF([test "x$enable_tcmalloc" = xyes],
      [LDFLAGS="$LDFLAGS -ltcmalloc"])

# Optionally set the Doxygen version to "Latest Git" for website latest
# version.
DOXYGEN_VERSION=$PACKAGE_VERSION
AC_ARG_ENABLE(
  [doxygen-version],
  [AS_HELP_STRING([--disable-doxygen-version],
  [Substitute the Doxygen version with latest, for the website])])
AS_IF([test "x$enable_doxygen_version" = xno],
      [DOXYGEN_VERSION="\"Latest Git\""])
AC_SUBST(DOXYGEN_VERSION)

# Python wrappers & RDM Responder tests.
#####################################################
AM_CONDITIONAL([BUILD_PYTHON_LIBS], [test "x$enable_python_libs" = xyes])

AS_IF([test "${enable_python_libs}" = "yes"],
      [AM_PATH_PYTHON(2.6)
       AS_IF([test -z $PYTHON], [PYTHON="python"])
       PYTHON_NAME=`basename $PYTHON`
       AC_CACHE_CHECK([for $PYTHON_NAME module: google.protobuf],
          [ac_cv_have_pymod_google_protobuf],
          [AX_PYTHON_MODULE([google.protobuf], [fatal])
           eval ac_cv_have_pymod_google_protobuf=\$AS_TR_CPP([HAVE_PYMOD_google.protobuf])])
     ])

# Libraries, that depend on the feature args above.
#####################################################

# LIBRARY: protobuf
# We require 2.4.0 for the java libs
AS_IF([test "x$build_java_libs" = xyes],
      [PROTOBUF_SUPPORT([2.4.0])],
      [PROTOBUF_SUPPORT([2.3.0])])


# Plugins
#####################################################

# We build a list of plugins that we're going to compile here so the olad
# knows what to link against.
PLUGINS=""

PLUGIN_SUPPORT(artnet, USE_ARTNET)
PLUGIN_SUPPORT(dmx4linux, USE_DMX4LINUX, [$have_dmx4linux])
PLUGIN_SUPPORT(dummy, USE_DUMMY)
PLUGIN_SUPPORT(e131, USE_E131)
PLUGIN_SUPPORT(espnet, USE_ESPNET)
PLUGIN_SUPPORT(ftdidmx, USE_FTDI, [$have_libftdi])
PLUGIN_SUPPORT(karate, USE_KARATE)
PLUGIN_SUPPORT(kinet, USE_KINET)
PLUGIN_SUPPORT(milinst, USE_MILINST)
PLUGIN_SUPPORT(opendmx, USE_OPENDMX)
PLUGIN_SUPPORT(osc, USE_OSC, [$have_liblo])
PLUGIN_SUPPORT(pathport, USE_PATHPORT)
PLUGIN_SUPPORT(renard, USE_RENARD)
PLUGIN_SUPPORT(sandnet, USE_SANDNET)
PLUGIN_SUPPORT(shownet, USE_SHOWNET)
PLUGIN_SUPPORT(spi, USE_SPI, [$have_spi])
PLUGIN_SUPPORT(stageprofi, USE_STAGEPROFI)
PLUGIN_SUPPORT(uartdmx, USE_UART, [$have_asm_termios])
PLUGIN_SUPPORT(usbpro, USE_USBPRO)
PLUGIN_SUPPORT(usbdmx, USE_LIBUSB, [$have_libusb])

# Finally build a list of the required plugin libs.
PLUGIN_LIBS=''
OLA_SERVER_LIBS=''
for p in $PLUGINS; do
  PLUGIN_LIBS="$PLUGIN_LIBS \$(top_builddir)/plugins/${p}/libola${p}.la"
  OLA_SERVER_LIBS="$OLA_SERVER_LIBS -lola${p}"
done

AC_SUBST(PLUGIN_LIBS)
AC_SUBST(OLA_SERVER_LIBS)

# plugin & html data directories
plugindir=$libdir/olad
ola_datadir=$datadir/olad
www_datadir=$ola_datadir/www
piddatadir=$datadir/ola/pids
AC_SUBST(plugindir)
AC_SUBST(www_datadir)
AC_SUBST(piddatadir)

# Output
#####################################################
# Hack alert!
# Python modules can't be split over two directories. This is a problem when
# doing VPATH builds since the generated files like
# ${builddir}/python/ola/Ola_pb.py will be in a separate path ( $builddir ) from
# the non-generated files $srcdir/python/ols/PidStore.py). To get the tests
# to pass we symlink the files we need for the tests from the builddir to the
# srcdir and set PYTHONPATH=${top_builddir}/python in data/rdm/Makefile.am
AC_CONFIG_LINKS([python/ola/PidStore.py:python/ola/PidStore.py
                 python/ola/MACAddress.py:python/ola/MACAddress.py
                 python/ola/RDMConstants.py:python/ola/RDMConstants.py
                 python/ola/UID.py:python/ola/UID.py
                 python/ola/__init__.py:python/ola/__init__.py])

# Non-makefile generted files.
AC_CONFIG_FILES([Doxyfile
                 libola.pc
                 libolaserver.pc
                 plugins/artnet/messages/libolaartnetconf.pc
                 plugins/e131/e131/libolaacn.pc
                 plugins/e131/messages/libolae131conf.pc
                 plugins/usbpro/messages/libolausbproconf.pc
                 slp/libolaslpclient.pc
                 slp/libolaslpserver.pc
                 tools/e133/libolae133common.pc
                 tools/e133/libolae133controller.pc
                 tools/e133/libolae133slp.pc
                 ])
# Makefiles
AC_CONFIG_FILES([Makefile
                 common/Makefile
                 common/base/Makefile
                 common/dmx/Makefile
                 common/export_map/Makefile
                 common/file/Makefile
                 common/http/Makefile
                 common/io/Makefile
                 common/math/Makefile
                 common/messaging/Makefile
                 common/network/Makefile
                 common/protocol/Makefile
                 common/rdm/Makefile
                 common/rdm/testdata/Makefile
                 common/rdm/testdata/pids/Makefile
                 common/rpc/Makefile
                 common/system/Makefile
                 common/testing/Makefile
                 common/thread/Makefile
                 common/timecode/Makefile
                 common/utils/Makefile
                 common/web/Makefile
                 data/Makefile
                 data/rdm/Makefile
                 debian/Makefile
                 doxygen/Makefile
                 doxygen/examples/Makefile
                 examples/Makefile
                 include/Makefile
                 include/ola/Makefile
                 include/ola/acn/Makefile
                 include/ola/base/Makefile
                 include/ola/client/Makefile
                 include/ola/dmx/Makefile
                 include/ola/e133/Makefile
                 include/ola/file/Makefile
                 include/ola/http/Makefile
                 include/ola/io/Makefile
                 include/ola/math/Makefile
                 include/ola/messaging/Makefile
                 include/ola/network/Makefile
                 include/ola/rdm/Makefile
                 include/ola/slp/Makefile
                 include/ola/stl/Makefile
                 include/ola/system/Makefile
                 include/ola/testing/Makefile
                 include/ola/thread/Makefile
                 include/ola/timecode/Makefile
                 include/ola/util/Makefile
                 include/ola/web/Makefile
                 include/olad/Makefile
                 java/Makefile
                 man/Makefile
                 ola/Makefile
                 olad/Makefile
                 olad/www/Makefile
                 plugins/Makefile
                 plugins/artnet/Makefile
                 plugins/artnet/messages/Makefile
                 plugins/dmx4linux/Makefile
                 plugins/dummy/Makefile
                 plugins/e131/Makefile
                 plugins/e131/e131/Makefile
                 plugins/e131/messages/Makefile
                 plugins/espnet/Makefile
                 plugins/ftdidmx/Makefile
                 plugins/karate/Makefile
                 plugins/kinet/Makefile
                 plugins/milinst/Makefile
                 plugins/opendmx/Makefile
                 plugins/osc/Makefile
                 plugins/pathport/Makefile
                 plugins/renard/Makefile
                 plugins/sandnet/Makefile
                 plugins/shownet/Makefile
                 plugins/spi/Makefile
                 plugins/stageprofi/Makefile
                 plugins/uartdmx/Makefile
                 plugins/usbdmx/Makefile
                 plugins/usbpro/Makefile
                 plugins/usbpro/messages/Makefile
                 protoc/Makefile
                 python/Makefile
                 python/examples/Makefile
                 python/ola/Makefile
                 python/ola/rpc/Makefile
                 slp/Makefile
                 tools/Makefile
                 tools/e133/Makefile
                 tools/logic/Makefile
                 tools/ola_trigger/Makefile
                 tools/rdm/Makefile
                 tools/rdmpro/Makefile
                 tools/usbpro/Makefile])
AC_OUTPUT

echo \
"-------------------------------------------------------
${PACKAGE_NAME} Version ${PACKAGE_VERSION}

Prefix: '${prefix}'
Compiler: '${CXX} ${CXXFLAGS} ${CPPFLAGS}'
Linker: '${LD} ${LDFLAGS} ${LIBS}'
Python: ${PYTHON}

Python API: ${enable_python_libs}
Java API: ${enable_java_libs}
Enable HTTP Server: ${have_microhttpd}
RDM Responder Tests: ${enable_rdm_tests}

Now type 'make @<:@<target>@:>@'
  where the optional <target> is:
    all          - build everything
    check        - run the tests
    doxygen-doc  - generate the html documentation
-------------------------------------------------------"<|MERGE_RESOLUTION|>--- conflicted
+++ resolved
@@ -126,15 +126,13 @@
 DX_PS_FEATURE(OFF)
 DX_INIT_DOXYGEN($PACKAGE_NAME, Doxyfile)
 
-<<<<<<< HEAD
-# epoll
+# Decide if we're building on Windows early on.
+AM_CONDITIONAL([USING_WIN32], [test "x$host_os" = xmingw32])
+
+# Epoll
 AX_HAVE_EPOLL(
   [AC_DEFINE(HAVE_EPOLL, 1, [Defined if epoll exists])], [])
 AM_CONDITIONAL(HAVE_EPOLL, test "${ax_cv_have_epoll}" = "yes")
-=======
-# Decide if we're building on Windows early on.
-AM_CONDITIONAL([USING_WIN32], [test "x$host_os" = xmingw32])
->>>>>>> 21b8695e
 
 # check if the compiler supports -rdyanmic
 AC_MSG_CHECKING(for -rdynamic support)
