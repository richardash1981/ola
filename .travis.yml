--- conflicted
+++ resolved
@@ -6,26 +6,8 @@
    #   via the "travis encrypt" command using the project repo's public key
    - secure: "NCr/adkHKiiz8UY7C/4fOGuphC1ePJVXHjR6vP0D5gUs0TTaG570Zn4dFl+SV6h1fEkK3h48hF5UgYsqD9WVFkrAVbg26aKM7iwsEjPGTXNplC4mFZH7A5vORGLypixNhmW9i160UOqXjFVexUpyMaMQxlHU8snOpq3mLLmZ95k="
 
-<<<<<<< HEAD
 script:
  - if [ ${COVERITY_SCAN_BRANCH} != 1 ]; then bash -ex .travis-ci.sh; fi
-=======
-matrix:
-  fast_finish: true
-  include:
-    - compiler: clang
-      env: TASK='compile'
-    - compiler: gcc
-      env: TASK='compile'
-    - compiler: gcc
-      env: TASK='coverage'
-    - env: TASK='doxygen'
-    - env: TASK='lint'
-    - env: TASK='check-licences'
-  allow_failures:
-    - compiler: gcc
-      env: TASK='coverage'
->>>>>>> 031a36ab
 
 cache: apt
 
