--- conflicted
+++ resolved
@@ -247,11 +247,7 @@
   int option_index = 0;
 
   while (1) {
-<<<<<<< HEAD
-    c = getopt_long(argc, argv, "ab:d:hm:r:s", long_options, &option_index);
-=======
-    c = getopt_long(argc, argv, "b:d:hm:p:r:s", long_options, &option_index);
->>>>>>> 4d8f65cf
+    c = getopt_long(argc, argv, "ab:d:hm:p:r:s", long_options, &option_index);
     if (c == -1)
       break;
 
