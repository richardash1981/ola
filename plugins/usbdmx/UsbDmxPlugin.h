/*
 * This program is free software; you can redistribute it and/or modify
 * it under the terms of the GNU General Public License as published by
 * the Free Software Foundation; either version 2 of the License, or
 * (at your option) any later version.
 *
 * This program is distributed in the hope that it will be useful,
 * but WITHOUT ANY WARRANTY; without even the implied warranty of
 * MERCHANTABILITY or FITNESS FOR A PARTICULAR PURPOSE.  See the
 * GNU Library General Public License for more details.
 *
 * You should have received a copy of the GNU General Public License
 * along with this program; if not, write to the Free Software
 * Foundation, Inc., 51 Franklin Street, Fifth Floor, Boston, MA 02110-1301 USA.
 *
 * UsbDmxPlugin.h
 * A plugin that uses libusb to communicate with USB devices.
 * Copyright (C) 2010 Simon Newton
 */

#ifndef PLUGINS_USBDMX_USBDMXPLUGIN_H_
#define PLUGINS_USBDMX_USBDMXPLUGIN_H_

#include <memory>
#include <string>
#include "ola/base/Macro.h"
#include "ola/plugin_id.h"
#include "olad/Plugin.h"

namespace ola {
namespace plugin {
namespace usbdmx {

/**
 * @brief A plugin that uses libusb to communicate with USB devices.
 *
 * This plugin supports a number of USB dongles including
<<<<<<< HEAD
 *   - Anyma
 *   - Eurolite
 *   - Sunlite
 *   - Velleman
=======
 *   - Anyma uDMX
 *   - Eurolite DMX USB Pro.
 *   - Scanlime's Fadecandy.
 *   - Sunlite.
 *   - Velleman K8062.
>>>>>>> 2835b1db
 */
class UsbDmxPlugin: public ola::Plugin {
 public:
  /**
   * @brief Create a new UsbDmxPlugin.
   * @param plugin_adaptor The PluginAdaptor to use, ownership is not
   *   transferred.
   */
  explicit UsbDmxPlugin(PluginAdaptor *plugin_adaptor);
  ~UsbDmxPlugin();

  std::string Name() const { return PLUGIN_NAME; }
  std::string Description() const;
  ola_plugin_id Id() const { return OLA_PLUGIN_USBDMX; }
  std::string PluginPrefix() const { return PLUGIN_PREFIX; }

 private:
  std::auto_ptr<class PluginImplInterface> m_impl;

  bool StartHook();
  bool StopHook();
  bool SetDefaultPreferences();

  static const char PLUGIN_NAME[];
  static const char PLUGIN_PREFIX[];
  static const char LIBUSB_DEBUG_LEVEL_KEY[];
  static int LIBUSB_DEFAULT_DEBUG_LEVEL;
  static int LIBUSB_MAX_DEBUG_LEVEL;

  DISALLOW_COPY_AND_ASSIGN(UsbDmxPlugin);
};
}  // namespace usbdmx
}  // namespace plugin
}  // namespace ola
#endif  // PLUGINS_USBDMX_USBDMXPLUGIN_H_<|MERGE_RESOLUTION|>--- conflicted
+++ resolved
@@ -35,18 +35,11 @@
  * @brief A plugin that uses libusb to communicate with USB devices.
  *
  * This plugin supports a number of USB dongles including
-<<<<<<< HEAD
- *   - Anyma
- *   - Eurolite
- *   - Sunlite
- *   - Velleman
-=======
  *   - Anyma uDMX
  *   - Eurolite DMX USB Pro.
  *   - Scanlime's Fadecandy.
  *   - Sunlite.
  *   - Velleman K8062.
->>>>>>> 2835b1db
  */
 class UsbDmxPlugin: public ola::Plugin {
  public:
