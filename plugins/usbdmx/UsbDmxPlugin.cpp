--- conflicted
+++ resolved
@@ -19,13 +19,6 @@
  */
 
 #include "plugins/usbdmx/UsbDmxPlugin.h"
-<<<<<<< HEAD
-
-#include <errno.h>
-#include <stdlib.h>
-#include <stdio.h>
-=======
->>>>>>> a81dc3ec
 
 #include <string>
 
@@ -36,12 +29,7 @@
 #include "plugins/usbdmx/PluginImplInterface.h"
 #include "plugins/usbdmx/SyncPluginImpl.h"
 
-<<<<<<< HEAD
-DEFINE_default_bool(use_async_libusb, true,
-                    "Use the asyncronous libusb calls.");
-=======
 DECLARE_bool(use_async_libusb);
->>>>>>> a81dc3ec
 
 namespace ola {
 namespace plugin {
