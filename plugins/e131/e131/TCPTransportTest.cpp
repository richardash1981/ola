--- conflicted
+++ resolved
@@ -18,16 +18,9 @@
  * Copyright (C) 2012 Simon Newton
  */
 
-<<<<<<< HEAD
 #include <cppunit/extensions/HelperMacros.h>
 #include <memory>
 #include <string>
-=======
-#include "plugins/e131/e131/E131Includes.h"  //NOLINT, this has to be first
-#include <cppunit/extensions/HelperMacros.h> //NOLINT
-#include <memory>  //NOLINT
-#include <string>  //NOLINT cpplint would flag each of these standards as problems.
->>>>>>> decd5469
 
 #include "ola/Logging.h"
 #include "ola/io/IOQueue.h"
