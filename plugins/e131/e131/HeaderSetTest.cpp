--- conflicted
+++ resolved
@@ -88,10 +88,6 @@
   CPPUNIT_ASSERT_EQUAL((uint16_t) 2050, header.Universe());
   CPPUNIT_ASSERT_EQUAL(false, header.PreviewData());
   CPPUNIT_ASSERT_EQUAL(false, header.StreamTerminated());
-<<<<<<< HEAD
-  CPPUNIT_ASSERT_EQUAL(false, header.IsRDMManagement());
-=======
->>>>>>> 1fd7b52d
   CPPUNIT_ASSERT(!header.UsingRev2());
 
   // test copy and assign
@@ -102,10 +98,6 @@
   CPPUNIT_ASSERT_EQUAL(header.Universe(), header2.Universe());
   CPPUNIT_ASSERT_EQUAL(false, header2.PreviewData());
   CPPUNIT_ASSERT_EQUAL(false, header2.StreamTerminated());
-<<<<<<< HEAD
-  CPPUNIT_ASSERT_EQUAL(false, header2.IsRDMManagement());
-=======
->>>>>>> 1fd7b52d
   CPPUNIT_ASSERT(!header2.UsingRev2());
 
   E131Header header3(header);
@@ -128,21 +120,13 @@
   CPPUNIT_ASSERT(header2_rev2 == header_rev2);
 
   // test a header with the special bits set
-<<<<<<< HEAD
-  E131Header header4("foo", 1, 2, 2050, true, true, true);
-=======
   E131Header header4("foo", 1, 2, 2050, true, true);
->>>>>>> 1fd7b52d
   CPPUNIT_ASSERT("foo" == header4.Source());
   CPPUNIT_ASSERT_EQUAL((uint8_t) 1, header4.Priority());
   CPPUNIT_ASSERT_EQUAL((uint8_t) 2, header4.Sequence());
   CPPUNIT_ASSERT_EQUAL((uint16_t) 2050, header4.Universe());
   CPPUNIT_ASSERT_EQUAL(true, header4.PreviewData());
   CPPUNIT_ASSERT_EQUAL(true, header4.StreamTerminated());
-<<<<<<< HEAD
-  CPPUNIT_ASSERT_EQUAL(true, header4.IsRDMManagement());
-  CPPUNIT_ASSERT(!header4.UsingRev2());
-=======
   CPPUNIT_ASSERT(!header4.UsingRev2());
 }
 
@@ -180,7 +164,6 @@
   CPPUNIT_ASSERT_EQUAL((uint8_t) 2, header4.Sequence());
   CPPUNIT_ASSERT_EQUAL((uint16_t) 2050, header4.Universe());
   CPPUNIT_ASSERT_EQUAL(true, header4.IsManagement());
->>>>>>> 1fd7b52d
 }
 
 
