/*
 * This program is free software; you can redistribute it and/or modify
 * it under the terms of the GNU General Public License as published by
 * the Free Software Foundation; either version 2 of the License, or
 * (at your option) any later version.
 *
 * This program is distributed in the hope that it will be useful,
 * but WITHOUT ANY WARRANTY; without even the implied warranty of
 * MERCHANTABILITY or FITNESS FOR A PARTICULAR PURPOSE.  See the
 * GNU Library General Public License for more details.
 *
 * You should have received a copy of the GNU General Public License
 * along with this program; if not, write to the Free Software
 * Foundation, Inc., 59 Temple Place - Suite 330, Boston, MA 02111-1307, USA.
 *
 * E133InflatorTest.cpp
 * Test fixture for the E133Inflator class
 * Copyright (C) 2011 Simon Newton
 */

#include "plugins/e131/e131/E131Includes.h"  //  NOLINT, this has to be first
#include <string.h>
#include <cppunit/extensions/HelperMacros.h>
#include <string>

#include "ola/Logging.h"
#include "ola/network/NetworkUtils.h"
#include "plugins/e131/e131/HeaderSet.h"
#include "plugins/e131/e131/PDUTestCommon.h"
#include "plugins/e131/e131/E133Inflator.h"
#include "plugins/e131/e131/E133PDU.h"
#include "ola/testing/TestUtils.h"


namespace ola {
namespace plugin {
namespace e131 {

using ola::network::HostToNetwork;

class E133InflatorTest: public CppUnit::TestFixture {
  CPPUNIT_TEST_SUITE(E133InflatorTest);
  CPPUNIT_TEST(testDecodeHeader);
  CPPUNIT_TEST(testInflatePDU);
  CPPUNIT_TEST_SUITE_END();

  public:
    void testDecodeHeader();
    void testInflatePDU();
};

CPPUNIT_TEST_SUITE_REGISTRATION(E133InflatorTest);


/*
 * Check that we can decode headers properly
 */
void E133InflatorTest::testDecodeHeader() {
  E133Header::e133_pdu_header header;
  memset(&header, 0, sizeof(header));
  E133Inflator inflator;
  HeaderSet header_set, header_set2;
  unsigned int bytes_used;
  const string source_name = "foobar";

  strncpy(header.source, source_name.data(), source_name.size() + 1);
  header.sequence = HostToNetwork(72650u);
  header.endpoint = HostToNetwork(static_cast<uint16_t>(42));

  OLA_ASSERT(inflator.DecodeHeader(header_set,
                                       reinterpret_cast<uint8_t*>(&header),
                                       sizeof(header),
                                       bytes_used));
  OLA_ASSERT_EQ((unsigned int) sizeof(header), bytes_used);
  E133Header decoded_header = header_set.GetE133Header();
<<<<<<< HEAD
  CPPUNIT_ASSERT(source_name == decoded_header.Source());
  CPPUNIT_ASSERT_EQUAL((uint32_t) 72650, decoded_header.Sequence());
  CPPUNIT_ASSERT_EQUAL((uint16_t) 42, decoded_header.Endpoint());
=======
  OLA_ASSERT(source_name == decoded_header.Source());
  OLA_ASSERT_EQ((uint32_t) 72650, decoded_header.Sequence());
  OLA_ASSERT_EQ((uint16_t) 42, decoded_header.Endpoint());
  OLA_ASSERT_FALSE(decoded_header.RxAcknowledge());
>>>>>>> ff61a025

  // try an undersized header
  OLA_ASSERT_FALSE(inflator.DecodeHeader(header_set,
                                        reinterpret_cast<uint8_t*>(&header),
                                        sizeof(header) - 1,
                                        bytes_used));
  OLA_ASSERT_EQ((unsigned int) 0, bytes_used);

<<<<<<< HEAD
  // test inheriting the header from the prev call
  CPPUNIT_ASSERT(inflator.DecodeHeader(header_set2, NULL, 0, bytes_used));
  CPPUNIT_ASSERT_EQUAL((unsigned int) 0, bytes_used);
  decoded_header = header_set2.GetE133Header();
  CPPUNIT_ASSERT(source_name == decoded_header.Source());
  CPPUNIT_ASSERT_EQUAL((uint32_t) 72650, decoded_header.Sequence());
  CPPUNIT_ASSERT_EQUAL((uint16_t) 42, decoded_header.Endpoint());
=======
  // test inherting the header from the prev call
  OLA_ASSERT(inflator.DecodeHeader(header_set2, NULL, 0, bytes_used));
  OLA_ASSERT_EQ((unsigned int) 0, bytes_used);
  decoded_header = header_set2.GetE133Header();
  OLA_ASSERT(source_name == decoded_header.Source());
  OLA_ASSERT_EQ((uint32_t) 72650, decoded_header.Sequence());
  OLA_ASSERT_EQ((uint16_t) 42, decoded_header.Endpoint());
  OLA_ASSERT_FALSE(decoded_header.RxAcknowledge());
>>>>>>> ff61a025

  inflator.ResetHeaderField();
  OLA_ASSERT_FALSE(inflator.DecodeHeader(header_set2, NULL, 0, bytes_used));
  OLA_ASSERT_EQ((unsigned int) 0, bytes_used);
}


/*
 * Check that we can inflate a E133 PDU that contains other PDUs
 */
void E133InflatorTest::testInflatePDU() {
  const string source = "foobar source";
  E133Header header(source, 2370, 2 );
  // TODO(simon): pass a DMP msg here as well
  E133PDU pdu(3, header, NULL);
  OLA_ASSERT_EQ((unsigned int) 77, pdu.Size());

  unsigned int size = pdu.Size();
  uint8_t *data = new uint8_t[size];
  unsigned int bytes_used = size;
  OLA_ASSERT(pdu.Pack(data, bytes_used));
  OLA_ASSERT_EQ((unsigned int) size, bytes_used);

  E133Inflator inflator;
  HeaderSet header_set;
  OLA_ASSERT(inflator.InflatePDUBlock(header_set, data, size));
  OLA_ASSERT(header == header_set.GetE133Header());
  delete[] data;
}
}  // e131
}  // plugin
}  // ola<|MERGE_RESOLUTION|>--- conflicted
+++ resolved
@@ -73,16 +73,9 @@
                                        bytes_used));
   OLA_ASSERT_EQ((unsigned int) sizeof(header), bytes_used);
   E133Header decoded_header = header_set.GetE133Header();
-<<<<<<< HEAD
-  CPPUNIT_ASSERT(source_name == decoded_header.Source());
-  CPPUNIT_ASSERT_EQUAL((uint32_t) 72650, decoded_header.Sequence());
-  CPPUNIT_ASSERT_EQUAL((uint16_t) 42, decoded_header.Endpoint());
-=======
   OLA_ASSERT(source_name == decoded_header.Source());
   OLA_ASSERT_EQ((uint32_t) 72650, decoded_header.Sequence());
   OLA_ASSERT_EQ((uint16_t) 42, decoded_header.Endpoint());
-  OLA_ASSERT_FALSE(decoded_header.RxAcknowledge());
->>>>>>> ff61a025
 
   // try an undersized header
   OLA_ASSERT_FALSE(inflator.DecodeHeader(header_set,
@@ -91,15 +84,6 @@
                                         bytes_used));
   OLA_ASSERT_EQ((unsigned int) 0, bytes_used);
 
-<<<<<<< HEAD
-  // test inheriting the header from the prev call
-  CPPUNIT_ASSERT(inflator.DecodeHeader(header_set2, NULL, 0, bytes_used));
-  CPPUNIT_ASSERT_EQUAL((unsigned int) 0, bytes_used);
-  decoded_header = header_set2.GetE133Header();
-  CPPUNIT_ASSERT(source_name == decoded_header.Source());
-  CPPUNIT_ASSERT_EQUAL((uint32_t) 72650, decoded_header.Sequence());
-  CPPUNIT_ASSERT_EQUAL((uint16_t) 42, decoded_header.Endpoint());
-=======
   // test inherting the header from the prev call
   OLA_ASSERT(inflator.DecodeHeader(header_set2, NULL, 0, bytes_used));
   OLA_ASSERT_EQ((unsigned int) 0, bytes_used);
@@ -107,8 +91,6 @@
   OLA_ASSERT(source_name == decoded_header.Source());
   OLA_ASSERT_EQ((uint32_t) 72650, decoded_header.Sequence());
   OLA_ASSERT_EQ((uint16_t) 42, decoded_header.Endpoint());
-  OLA_ASSERT_FALSE(decoded_header.RxAcknowledge());
->>>>>>> ff61a025
 
   inflator.ResetHeaderField();
   OLA_ASSERT_FALSE(inflator.DecodeHeader(header_set2, NULL, 0, bytes_used));
