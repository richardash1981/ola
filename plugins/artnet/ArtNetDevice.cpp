--- conflicted
+++ resolved
@@ -288,21 +288,12 @@
  *
  * @param  data  user data (pointer to artnet_device_priv
  */
-<<<<<<< HEAD
-int ArtNetDevice::fd_action() {
-  if (artnet_read(m_node, 0)) {
-    Logger::instance()->log(Logger::WARN, "ArtNetPlugin: artnet_read failed: %s", artnet_strerror());
-    return -1;
-  }
-  return 0;
-=======
 int ArtNetDevice::action() {
-	if( artnet_read(m_node, 0) ) {
-		Logger::instance()->log(Logger::WARN, "ArtNetPlugin: artnet_read failed: %s", artnet_strerror()) ;
-		return -1 ;
-	}
-	return 0;
->>>>>>> 2ca0d1f0
+  if( artnet_read(m_node, 0) ) {
+    Logger::instance()->log(Logger::WARN, "ArtNetPlugin: artnet_read failed: %s", artnet_strerror()) ;
+    return -1 ;
+  }
+  return 0;
 }
 
 
