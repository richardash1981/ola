--- conflicted
+++ resolved
@@ -227,7 +227,7 @@
 ArtNetNodeImpl::~ArtNetNodeImpl() {
   Stop();
 
-  STLDeleteValues(&m_input_ports);
+  STLDeleteElements(&m_input_ports);
 
   for (unsigned int i = 0; i < ARTNET_MAX_PORTS; i++) {
     if (m_output_ports[i].on_data)
@@ -407,16 +407,8 @@
 
   subnet_address = subnet_address << 4;
   for (unsigned int i = 0; i < ARTNET_MAX_PORTS; i++) {
-<<<<<<< HEAD
-    m_input_ports[i].universe_address = subnet_address |
-        (m_input_ports[i].universe_address & 0x0f);
-    m_output_ports[i].universe_address = subnet_address |
-        (m_output_ports[i].universe_address & 0x0f);
-    m_input_ports[i].uids.clear();
-=======
     m_output_ports[i].universe_address = subnet_address |
       (m_output_ports[i].universe_address & 0x0f);
->>>>>>> 0ed2fceb
   }
 
   return SendPollReplyIfRequired();
@@ -623,21 +615,11 @@
         packet,
         size,
         m_use_limited_broadcast_address ?
-<<<<<<< HEAD
         IPV4Address::Broadcast() :
         m_interface.bcast_address);
-    m_input_ports[port_id].sequence_number++;
-  } else {
-    map<IPV4Address, TimeStamp>::iterator iter =
-        m_input_ports[port_id].subscribed_nodes.begin();
-
-=======
-          IPV4Address::Broadcast() :
-          m_interface.bcast_address);
     port->sequence_number++;
   } else {
     map<IPV4Address, TimeStamp>::iterator iter = port->subscribed_nodes.begin();
->>>>>>> 0ed2fceb
     TimeStamp last_heard_threshold = (
         *m_ss->WakeUpTime() - TimeInterval(NODE_TIMEOUT, 0));
     while (iter != port->subscribed_nodes.end()) {
@@ -650,17 +632,10 @@
       ++iter;
     }
 
-<<<<<<< HEAD
-    if (m_input_ports[port_id].subscribed_nodes.empty()) {
-      OLA_DEBUG
-          << "Suppressing data transmit due to no active nodes for universe "
-          << static_cast<int>(m_input_ports[port_id].universe_address);
-=======
     if (port->subscribed_nodes.empty()) {
       OLA_DEBUG <<
         "Suppressing data transmit due to no active nodes for universe " <<
         static_cast<int>(port->PortAddress());
->>>>>>> 0ed2fceb
       sent_ok = true;
     } else {
       // We sent at least one packet, increment the sequence number
@@ -728,23 +703,14 @@
     return;
 
   OLA_DEBUG << "Sending ArtTodRequest for address "
-<<<<<<< HEAD
-            << static_cast<int>(m_input_ports[port_id].universe_address);
-=======
             << static_cast<int>(port->PortAddress());
->>>>>>> 0ed2fceb
   artnet_packet packet;
   PopulatePacketHeader(&packet, ARTNET_TODREQUEST);
   memset(&packet.data.tod_request, 0, sizeof(packet.data.tod_request));
   packet.data.tod_request.version = HostToNetwork(ARTNET_VERSION);
   packet.data.tod_request.net = m_net_address;
   packet.data.tod_request.address_count = 1;  // only one universe address
-<<<<<<< HEAD
-  packet.data.tod_request.addresses[0] =
-      m_input_ports[port_id].universe_address;
-=======
   packet.data.tod_request.addresses[0] = port->PortAddress();
->>>>>>> 0ed2fceb
   unsigned int size = sizeof(packet.data.tod_request);
   if (!SendPacket(packet, size, m_interface.bcast_address))
     port->RunDiscoveryCallback();
@@ -809,17 +775,9 @@
       delete request;
       on_complete->Run(ola::rdm::RDM_WAS_BROADCAST, NULL, packets);
     } else {
-<<<<<<< HEAD
-      port.rdm_send_timeout = m_ss->RegisterSingleTimeout(
-          RDM_REQUEST_TIMEOUT_MS,
-          ola::NewSingleCallback(this,
-                                 &ArtNetNodeImpl::TimeoutRDMRequest,
-                                 port_id));
-=======
       port->rdm_send_timeout = m_ss->RegisterSingleTimeout(
         RDM_REQUEST_TIMEOUT_MS,
         ola::NewSingleCallback(this, &ArtNetNodeImpl::TimeoutRDMRequest, port));
->>>>>>> 0ed2fceb
     }
   } else {
     port->rdm_request_callback = NULL;
@@ -857,13 +815,7 @@
   if (!port)
     return;
 
-<<<<<<< HEAD
-  map<IPV4Address, TimeStamp> &subscribed_nodes =
-      m_input_ports[port_id].subscribed_nodes;
-
-=======
   map<IPV4Address, TimeStamp> &subscribed_nodes = port->subscribed_nodes;
->>>>>>> 0ed2fceb
   map<IPV4Address, TimeStamp>::const_iterator iter = subscribed_nodes.begin();
   for (; iter != subscribed_nodes.end(); ++iter) {
     TimeStamp last_heard_threshold = (
@@ -1244,19 +1196,11 @@
     if (packet.port_types[i] & 0x80) {
       // port is of type output
       uint8_t universe_id = packet.sw_out[i];
-<<<<<<< HEAD
-      for (unsigned int port_id = 0; port_id < ARTNET_MAX_PORTS; port_id++) {
-        if (m_input_ports[port_id].enabled &&
-            m_input_ports[port_id].universe_address == universe_id) {
-          m_input_ports[port_id].subscribed_nodes[source_address] =
-              *m_ss->WakeUpTime();
-=======
       InputPorts::iterator iter = m_input_ports.begin();
       for (; iter != m_input_ports.end(); ++iter) {
         if ((*iter)->enabled && (*iter)->PortAddress() == universe_id) {
           STLReplace(&(*iter)->subscribed_nodes, source_address,
                      *m_ss->WakeUpTime());
->>>>>>> 0ed2fceb
         }
       }
     }
@@ -1562,67 +1506,42 @@
   const RDMRequest *request = port->pending_request;
   if (request->SourceUID() != response->DestinationUID() ||
       request->DestinationUID() != response->SourceUID()) {
-    OLA_INFO << "Got response from/to unexpected UID: req " <<
-<<<<<<< HEAD
-        request->SourceUID() << " -> " << request->DestinationUID() << ", res "
-             << response->SourceUID() << " -> " << response->DestinationUID();
-    delete response;
-=======
-      request->SourceUID() << " -> " << request->DestinationUID() << ", res "
-      << response->SourceUID() << " -> " << response->DestinationUID();
->>>>>>> 0ed2fceb
+    OLA_INFO << "Got response from/to unexpected UID: req "
+             << request->SourceUID() << " -> " << request->DestinationUID()
+             << ", res " << response->SourceUID() << " -> "
+             << response->DestinationUID();
     return;
   }
 
   if (request->ParamId() != ola::rdm::PID_QUEUED_MESSAGE &&
       request->ParamId() != response->ParamId()) {
-    OLA_INFO << "Param ID mismatch, request was 0x" << std::hex <<
-<<<<<<< HEAD
-        request->ParamId() << ", response was 0x" << std::hex <<
-        response->ParamId();
-    delete response;
-=======
-      request->ParamId() << ", response was 0x" << std::hex <<
-      response->ParamId();
->>>>>>> 0ed2fceb
+    OLA_INFO << "Param ID mismatch, request was 0x" << std::hex
+             << request->ParamId() << ", response was 0x" << std::hex
+             << response->ParamId();
     return;
   }
 
   if (request->ParamId() != ola::rdm::PID_QUEUED_MESSAGE &&
       request->SubDevice() != ola::rdm::ALL_RDM_SUBDEVICES &&
       request->SubDevice() != response->SubDevice()) {
-    OLA_INFO << "Subdevice mismatch, request was for" <<
-<<<<<<< HEAD
-        request->SubDevice() << ", response was " << response->SubDevice();
-    delete response;
-=======
-      request->SubDevice() << ", response was " << response->SubDevice();
->>>>>>> 0ed2fceb
+    OLA_INFO << "Subdevice mismatch, request was for"
+             << request->SubDevice() << ", response was "
+             << response->SubDevice();
     return;
   }
 
   if (request->CommandClass() == RDMCommand::GET_COMMAND &&
       response->CommandClass() != RDMCommand::GET_COMMAND_RESPONSE &&
       request->ParamId() != ola::rdm::PID_QUEUED_MESSAGE) {
-    OLA_INFO << "Invalid return CC in response to get, was " <<
-<<<<<<< HEAD
-        static_cast<int>(response->CommandClass());
-    delete response;
-=======
-      static_cast<int>(response->CommandClass());
->>>>>>> 0ed2fceb
+    OLA_INFO << "Invalid return CC in response to get, was "
+             << static_cast<int>(response->CommandClass());
     return;
   }
 
   if (request->CommandClass() == RDMCommand::SET_COMMAND &&
       response->CommandClass() != RDMCommand::SET_COMMAND_RESPONSE) {
-    OLA_INFO << "Invalid return CC in response to set, was " <<
-<<<<<<< HEAD
-        static_cast<int>(response->CommandClass());
-    delete response;
-=======
-      static_cast<int>(response->CommandClass());
->>>>>>> 0ed2fceb
+    OLA_INFO << "Invalid return CC in response to set, was "
+             << static_cast<int>(response->CommandClass());
     return;
   }
 
@@ -1675,8 +1594,6 @@
   strncpy(reinterpret_cast<char*>(packet->id), ARTNET_ID, sizeof(packet->id));
   packet->op_code = HostToLittleEndian(op_code);
 }
-
-
 
 
 /*
@@ -1918,15 +1835,9 @@
 const ArtNetNodeImpl::OutputPort *ArtNetNodeImpl::GetOutputPort(
     uint8_t port_id) const {
   if (port_id >= ARTNET_MAX_PORTS) {
-<<<<<<< HEAD
     OLA_WARN << "Port index of out bounds: "
              << static_cast<int>(port_id) << " >= " << ARTNET_MAX_PORTS;
-    return false;
-=======
-    OLA_WARN << "Port index of out bounds: " <<
-      static_cast<int>(port_id) << " >= " << ARTNET_MAX_PORTS;
     return NULL;
->>>>>>> 0ed2fceb
   }
   return &m_output_ports[port_id];
 }
@@ -1958,14 +1869,8 @@
     return false;
   }
 
-
   if (!m_socket->Bind(IPV4SocketAddress(IPV4Address::WildCard(),
-<<<<<<< HEAD
                                         ARTNET_PORT))) {
-    delete m_socket;
-=======
-                      ARTNET_PORT))) {
->>>>>>> 0ed2fceb
     return false;
   }
 
@@ -2026,15 +1931,7 @@
     }
 
     // mark this node as complete
-<<<<<<< HEAD
-    set<IPV4Address>::iterator ip_iter =
-        port.discovery_node_set.find(source_address);
-    if (ip_iter != port.discovery_node_set.end()) {
-      port.discovery_node_set.erase(ip_iter);
-=======
-    port->discovery_node_set.erase(source_address);
     if (port->discovery_node_set.erase(source_address)) {
->>>>>>> 0ed2fceb
       // if the set is now 0, and it was non-0 initally and we have a
       // discovery_callback, then we can short circuit the discovery
       // process
@@ -2063,20 +1960,11 @@
  */
 bool ArtNetNodeImpl::StartDiscoveryProcess(InputPort *port,
                                            RDMDiscoveryCallback *callback) {
-<<<<<<< HEAD
-  InputPort &port = m_input_ports[port_id];
-  if (port.discovery_callback) {
+  if (port->discovery_callback) {
     OLA_FATAL
-        << "ArtNet UID discovery already running, something has gone wrong with"
-        << " the DiscoverableQueueingRDMController.";
-    RunRDMCallbackWithUIDs(port.uids, callback);
-=======
-  if (port->discovery_callback) {
-    OLA_FATAL <<
-      "ArtNet UID discovery already running, something has gone wrong with "
-         << "the DiscoverableQueueingRDMController.";
+        << "ArtNet UID discovery already running, something has gone wrong "
+        << "with the DiscoverableQueueingRDMController.";
     port->RunTodCallback();
->>>>>>> 0ed2fceb
     return false;
   }
 
@@ -2142,8 +2030,8 @@
 
 
 ArtNetNode::~ArtNetNode() {
-  STLDeleteValues(&m_controllers);
-  STLDeleteValues(&m_wrappers);
+  STLDeleteElements(&m_controllers);
+  STLDeleteElements(&m_wrappers);
 }
 
 
@@ -2194,17 +2082,10 @@
  * Check that the port_id is a valid input port.
  * @return true if the port id is valid, false otherwise
  */
-<<<<<<< HEAD
-bool ArtNetNode::CheckPortId(uint8_t port_id) {
-  if (port_id >= ARTNET_MAX_PORTS) {
-    OLA_WARN << "Port index of out bounds: " << static_cast<int>(port_id)
-             << " >= " << ARTNET_MAX_PORTS;
-=======
 bool ArtNetNode::CheckInputPortId(uint8_t port_id) {
   if (port_id >= m_controllers.size()) {
-    OLA_WARN << "Port index of out bounds: " << static_cast<int>(port_id) <<
-      " >= " << m_controllers.size();
->>>>>>> 0ed2fceb
+    OLA_WARN << "Port index of out bounds: " << static_cast<int>(port_id)
+             << " >= " << m_controllers.size();
     return false;
   }
   return true;
