/*
 * This program is free software; you can redistribute it and/or modify
 * it under the terms of the GNU General Public License as published by
 * the Free Software Foundation; either version 2 of the License, or
 * (at your option) any later version.
 *
 * This program is distributed in the hope that it will be useful,
 * but WITHOUT ANY WARRANTY; without even the implied warranty of
 * MERCHANTABILITY or FITNESS FOR A PARTICULAR PURPOSE.  See the
 * GNU Library General Public License for more details.
 *
 * You should have received a copy of the GNU General Public License
 * along with this program; if not, write to the Free Software
 * Foundation, Inc., 59 Temple Place - Suite 330, Boston, MA 02111-1307, USA.
 *
 * ArtNetNodeImpl.h
 * Header file for the ArtNetNodeImpl class
 * Copyright (C) 2005-2010 Simon Newton
 */

#ifndef PLUGINS_ARTNET_ARTNETNODE_H_
#define PLUGINS_ARTNET_ARTNETNODE_H_

#include <map>
#include <memory>
#include <queue>
#include <set>
#include <string>
#include <utility>
#include <vector>

#include "ola/Callback.h"
#include "ola/Clock.h"
#include "ola/DmxBuffer.h"
#include "ola/network/IPV4Address.h"
#include "ola/network/Interface.h"
#include "ola/io/SelectServerInterface.h"
#include "ola/network/Socket.h"
#include "ola/rdm/QueueingRDMController.h"
#include "ola/rdm/RDMCommand.h"
#include "ola/rdm/RDMControllerInterface.h"
#include "ola/rdm/UIDSet.h"
#include "ola/timecode/TimeCode.h"
#include "plugins/artnet/ArtNetPackets.h"

namespace ola {
namespace plugin {
namespace artnet {

using ola::network::IPV4Address;
using ola::rdm::RDMCallback;
using ola::rdm::RDMCommand;
using ola::rdm::RDMDiscoveryCallback;
using ola::rdm::RDMRequest;
using ola::rdm::RDMResponse;
using ola::rdm::UID;
using ola::rdm::UIDSet;
using std::map;
using std::queue;
using std::set;
using std::string;


// The directions are the opposite from what OLA uses
typedef enum {
  ARTNET_INPUT_PORT,  // sends ArtNet data
  ARTNET_OUTPUT_PORT,  // receives ArtNet data
} artnet_port_type;

typedef enum {
  ARTNET_MERGE_HTP,  // default
  ARTNET_MERGE_LTP,
} artnet_merge_mode;


// This can be passed to SetPortUniverse to disable ports
static const uint8_t ARTNET_DISABLE_PORT = 0xf0;



class ArtNetNodeOptions {
<<<<<<< HEAD
 public:
  ArtNetNodeOptions()
      : always_broadcast(false),
        use_limited_broadcast_address(false),
        rdm_queue_size(20),
        broadcast_threshold(30) {
  }

  bool always_broadcast;
  bool use_limited_broadcast_address;
  unsigned int rdm_queue_size;
  unsigned int broadcast_threshold;
=======
  public:
    ArtNetNodeOptions()
        : always_broadcast(false),
          use_limited_broadcast_address(false),
          rdm_queue_size(20),
          broadcast_threshold(30),
          input_port_count(4) {
    }

    bool always_broadcast;
    bool use_limited_broadcast_address;
    unsigned int rdm_queue_size;
    unsigned int broadcast_threshold;
    uint8_t input_port_count;
>>>>>>> 0ed2fceb
};


class ArtNetNodeImpl {
<<<<<<< HEAD
 public:
  ArtNetNodeImpl(const ola::network::Interface &interface,
                 ola::io::SelectServerInterface *ss,
                 const ArtNetNodeOptions &options,
                 ola::network::UDPSocketInterface *socket = NULL);
  virtual ~ArtNetNodeImpl();

  bool Start();
  bool Stop();

  // Various parameters to control the behaviour
  bool SetShortName(const string &name);
  string ShortName() const { return m_short_name; }
  bool SetLongName(const string &name);
  string LongName() const { return m_long_name; }

  uint8_t NetAddress() const { return m_net_address; }
  bool SetNetAddress(uint8_t net_address);

  bool SetSubnetAddress(uint8_t subnet_address);
  uint8_t SubnetAddress() const {
    return m_input_ports[0].universe_address >> 4;
  }

  bool SetPortUniverse(artnet_port_type type,
                       uint8_t port_id,
                       uint8_t universe_id);
  uint8_t GetPortUniverse(artnet_port_type type, uint8_t port_id);

  void SetBroadcastThreshold(unsigned int threshold) {
    m_broadcast_threshold = threshold;
  }

  bool SetMergeMode(uint8_t port_id, artnet_merge_mode merge_mode);

  // Poll, this should be called periodically if we're sending data.
  bool SendPoll();

  // The following apply to Input Ports (those which send data)
  bool SendDMX(uint8_t port_id, const ola::DmxBuffer &buffer);
  void RunFullDiscovery(uint8_t port_id,
                        ola::rdm::RDMDiscoveryCallback *callback);
  void RunIncrementalDiscovery(uint8_t port_id,
                               ola::rdm::RDMDiscoveryCallback *callback);
  void SendRDMRequest(uint8_t port_id,
                      const RDMRequest *request,
                      RDMCallback *on_complete);
  bool SetUnsolicatedUIDSetHandler(
      uint8_t port_id,
      ola::Callback1<void, const ola::rdm::UIDSet&> *on_tod);
  void GetSubscribedNodes(uint8_t port_id,
                          std::vector<IPV4Address> *node_addresses);

  // The following apply to Output Ports (those which receive data);
  bool SetDMXHandler(uint8_t port_id,
                     DmxBuffer *buffer,
                     ola::Callback0<void> *handler);
  bool SendTod(uint8_t port_id, const UIDSet &uid_set);
  bool SetOutputPortRDMHandlers(
      uint8_t port_id,
      ola::Callback0<void> *on_discover,
      ola::Callback0<void> *on_flush,
      ola::Callback2<void, const RDMRequest*, RDMCallback*> *on_rdm_request);

  // send time code
  bool SendTimeCode(const ola::timecode::TimeCode &timecode);

 private:
  struct GenericPort {
    uint8_t universe_address;
    uint8_t sequence_number;
    bool enabled;
  };

  // map a uid to a IP address and the number of times we've missed a
  // response.
  typedef map<UID, std::pair<IPV4Address, uint8_t> > uid_map;

  // Input ports are ones that send data using ArtNet
  struct InputPort: public GenericPort {
    map<IPV4Address, TimeStamp> subscribed_nodes;
    uid_map uids;  // used to keep track of the UIDs
    // NULL if discovery isn't running, otherwise the callback to run when it
    // finishes
    ola::rdm::RDMDiscoveryCallback *discovery_callback;
    // The set of nodes we're expecting a response from
    set<IPV4Address> discovery_node_set;
    // the timeout_id for the discovery timer
    ola::thread::timeout_id discovery_timeout;
    // The callback to run if we receive an TOD and the discovery process
    // isn't running
    ola::rdm::RDMDiscoveryCallback *tod_callback;
    // the in-flight request and it's callback
    ola::rdm::RDMCallback *rdm_request_callback;
    const ola::rdm::RDMRequest *pending_request;
    IPV4Address rdm_ip_destination;

    // these control the sending of RDM requests.
    ola::thread::timeout_id rdm_send_timeout;
  };

  enum { MAX_MERGE_SOURCES = 2 };

  struct DMXSource {
    DmxBuffer buffer;
    TimeStamp timestamp;
    IPV4Address address;
  };

  // Output Ports receive ArtNet data
  struct OutputPort: public GenericPort {
    artnet_merge_mode merge_mode;
    bool is_merging;
    DMXSource sources[MAX_MERGE_SOURCES];
    DmxBuffer *buffer;
    map<UID, IPV4Address> uid_map;
    Callback0<void> *on_data;
    Callback0<void> *on_discover;
    Callback0<void> *on_flush;
    ola::Callback2<void, const RDMRequest*, RDMCallback*> *on_rdm_request;
  };

  bool m_running;
  uint8_t m_net_address;  // this is the 'net' portion of the Artnet address
  bool m_send_reply_on_change;
  string m_short_name;
  string m_long_name;
  unsigned int m_broadcast_threshold;
  unsigned int m_unsolicited_replies;
  ola::io::SelectServerInterface *m_ss;
  bool m_always_broadcast;
  bool m_use_limited_broadcast_address;

  InputPort m_input_ports[ARTNET_MAX_PORTS];
  OutputPort m_output_ports[ARTNET_MAX_PORTS];
  ola::network::Interface m_interface;
  ola::network::UDPSocketInterface *m_socket;

  ArtNetNodeImpl(const ArtNetNodeImpl&);
  ArtNetNodeImpl& operator=(const ArtNetNodeImpl&);
  void SocketReady();
  bool SendPollReply(const IPV4Address &destination);
  bool SendIPReply(const IPV4Address &destination);
  void HandlePacket(const IPV4Address &source_address,
                    const artnet_packet &packet,
                    unsigned int packet_size);
  void HandlePollPacket(const IPV4Address &source_address,
                        const artnet_poll_t &packet,
                        unsigned int packet_size);
  void HandleReplyPacket(const IPV4Address &source_address,
                         const artnet_reply_t &packet,
                         unsigned int packet_size);
  void HandleDataPacket(const IPV4Address &source_address,
                        const artnet_dmx_t &packet,
                        unsigned int packet_size);
  void HandleTodRequest(const IPV4Address &source_address,
                        const artnet_todrequest_t &packet,
                        unsigned int packet_size);
  void HandleTodData(const IPV4Address &source_address,
                     const artnet_toddata_t &packet,
                     unsigned int packet_size);
  void HandleTodControl(const IPV4Address &source_address,
                        const artnet_todcontrol_t &packet,
                        unsigned int packet_size);
  void HandleRdm(const IPV4Address &source_address,
                 const artnet_rdm_t &packet,
                 unsigned int packet_size);
  void RDMRequestCompletion(IPV4Address destination,
                            uint8_t port_id,
                            uint8_t universe_address,
                            ola::rdm::rdm_response_code code,
                            const RDMResponse *response,
                            const std::vector<std::string> &packets);
  void HandleRDMResponse(unsigned int port_id,
                         const string &rdm_data,
                         const IPV4Address &source_address);
  void HandleIPProgram(const IPV4Address &source_address,
                       const artnet_ip_prog_t &packet,
                       unsigned int packet_size);
  void PopulatePacketHeader(artnet_packet *packet, uint16_t op_code);
  void IncrementUIDCounts(uint8_t port_id);
  bool SendPacket(const artnet_packet &packet,
                  unsigned int size,
                  const IPV4Address &destination);
  void TimeoutRDMRequest(uint8_t port_id);
  bool SendRDMCommand(const RDMCommand &command,
                      const IPV4Address &destination,
                      uint8_t universe);
  void UpdatePortFromSource(OutputPort *port, const DMXSource &source);
  bool CheckPacketVersion(const IPV4Address &source_address,
                          const string &packet_type,
                          uint16_t version);
  bool CheckPacketSize(const IPV4Address &source_address,
                       const string &packet_type,
                       unsigned int actual_size,
                       unsigned int expected_size);
  bool CheckInputPortState(uint8_t port_id, const string &action);
  bool CheckOutputPortState(uint8_t port_id, const string &action);
  bool CheckPortState(uint8_t port_id, const string &action, bool is_output);
  bool CheckPortId(uint8_t port_id);
  void UpdatePortFromTodPacket(uint8_t port_id,
                               const IPV4Address &source_address,
                               const artnet_toddata_t &packet,
                               unsigned int packet_size);
  bool StartDiscoveryProcess(uint8_t port_id,
                             ola::rdm::RDMDiscoveryCallback *callback);
  void ReleaseDiscoveryLock(uint8_t port_id);
  void RunDiscoveryCallbackForPort(uint8_t port_id);
  void RunRDMCallbackWithUIDs(const uid_map &uids,
                              ola::rdm::RDMDiscoveryCallback *callback);

  bool InitNetwork();

  static const char ARTNET_ID[];
  static const uint16_t ARTNET_PORT = 6454;
  static const uint16_t OEM_CODE = 0x0431;
  static const uint16_t ARTNET_VERSION = 14;
  // after not receiving a PollReply after this many seconds we declare the
  // node as dead. This is set to 3x the POLL_INTERVAL in ArtNetDevice.
  static const uint8_t NODE_CODE = 0x00;
  static const uint16_t MAX_UIDS_PER_UNIVERSE = 0xffff;
  static const uint8_t RDM_VERSION = 0x01;  // v1.0 standard baby!
  static const uint8_t TOD_FLUSH_COMMAND = 0x01;
  static const unsigned int MERGE_TIMEOUT = 10;  // As per the spec
  // seconds after which a node is marked as inactive for the dmx merging
  static const unsigned int NODE_TIMEOUT = 31;
  // mseconds we wait for a TodData packet before declaring a node missing
  static const unsigned int RDM_TOD_TIMEOUT_MS = 4000;
  // Number of missed TODs before we decide a UID has gone
  static const unsigned int RDM_MISSED_TODDATA_LIMIT = 3;
  // The maximum number of requests we'll allow in the queue. This is a per
  // port (universe) limit.
  static const unsigned int RDM_REQUEST_QUEUE_LIMIT = 100;
  // How long to wait for a response to an RDM Request
  static const unsigned int RDM_REQUEST_TIMEOUT_MS = 2000;
=======
  public:
    ArtNetNodeImpl(const ola::network::Interface &interface,
                   ola::io::SelectServerInterface *ss,
                   const ArtNetNodeOptions &options,
                   ola::network::UDPSocketInterface *socket = NULL);
    virtual ~ArtNetNodeImpl();

    bool Start();
    bool Stop();

    /*
     * Configuration mode.
     * This allows the caller to make changes without triggering an ArtPoll or
     * ArtPollReply per change. e.g.
     * node.EnterConfigurationMode()
     * node.SetShortName()
     * node.SetInputPortUniverse()
     * node.SetOutputPortUniverse()
     * // The poll / poll reply is sent here
     * node.ExitConfigurationMode()
     */
    bool EnterConfigurationMode();
    bool ExitConfigurationMode();

    // Various parameters to control the behaviour
    bool SetShortName(const string &name);
    string ShortName() const { return m_short_name; }
    bool SetLongName(const string &name);
    string LongName() const { return m_long_name; }

    uint8_t NetAddress() const { return m_net_address; }
    bool SetNetAddress(uint8_t net_address);

    bool SetSubnetAddress(uint8_t subnet_address);
    uint8_t SubnetAddress() const {
      return m_output_ports[0].universe_address >> 4;
    }

    uint8_t InputPortCount() const;
    bool SetInputPortUniverse(uint8_t port_id, uint8_t universe_id);
    uint8_t GetInputPortUniverse(uint8_t port_id) const;
    void DisableInputPort(uint8_t port_id);
    bool InputPortState(uint8_t port_id) const;

    bool SetOutputPortUniverse(uint8_t port_id, uint8_t universe_id);
    uint8_t GetOutputPortUniverse(uint8_t port_id);
    void DisableOutputPort(uint8_t port_id);
    bool OutputPortState(uint8_t port_id) const;

    void SetBroadcastThreshold(unsigned int threshold) {
      m_broadcast_threshold = threshold;
    }

    bool SetMergeMode(uint8_t port_id, artnet_merge_mode merge_mode);

    // Poll, this should be called periodically if we're sending data.
    bool SendPoll();

    // The following apply to Input Ports (those which send data)
    bool SendDMX(uint8_t port_id, const ola::DmxBuffer &buffer);
    void RunFullDiscovery(uint8_t port_id,
                          ola::rdm::RDMDiscoveryCallback *callback);
    void RunIncrementalDiscovery(uint8_t port_id,
                                 ola::rdm::RDMDiscoveryCallback *callback);
    void SendRDMRequest(uint8_t port_id,
                        const RDMRequest *request,
                        RDMCallback *on_complete);
    bool SetUnsolicitedUIDSetHandler(
        uint8_t port_id,
        ola::Callback1<void, const ola::rdm::UIDSet&> *on_tod);
    void GetSubscribedNodes(uint8_t port_id,
                            std::vector<IPV4Address> *node_addresses);

    // The following apply to Output Ports (those which receive data);
    bool SetDMXHandler(uint8_t port_id,
                       DmxBuffer *buffer,
                       ola::Callback0<void> *handler);
    bool SendTod(uint8_t port_id, const UIDSet &uid_set);
    bool SetOutputPortRDMHandlers(
        uint8_t port_id,
        ola::Callback0<void> *on_discover,
        ola::Callback0<void> *on_flush,
        ola::Callback2<void, const RDMRequest*, RDMCallback*> *on_rdm_request);

    // send time code
    bool SendTimeCode(const ola::timecode::TimeCode &timecode);

  private:
    class InputPort;
    typedef vector<InputPort*> InputPorts;

    // map a uid to a IP address and the number of times we've missed a
    // response.
    typedef map<UID, std::pair<IPV4Address, uint8_t> > uid_map;

    enum { MAX_MERGE_SOURCES = 2 };

    struct DMXSource {
      DmxBuffer buffer;
      TimeStamp timestamp;
      IPV4Address address;
    };

    // Output Ports receive ArtNet data
    struct OutputPort {
      uint8_t universe_address;
      uint8_t sequence_number;
      bool enabled;
      artnet_merge_mode merge_mode;
      bool is_merging;
      DMXSource sources[MAX_MERGE_SOURCES];
      DmxBuffer *buffer;
      map<UID, IPV4Address> uid_map;
      Callback0<void> *on_data;
      Callback0<void> *on_discover;
      Callback0<void> *on_flush;
      ola::Callback2<void, const RDMRequest*, RDMCallback*> *on_rdm_request;
    };

    bool m_running;
    uint8_t m_net_address;  // this is the 'net' portion of the Artnet address
    bool m_send_reply_on_change;
    string m_short_name;
    string m_long_name;
    unsigned int m_broadcast_threshold;
    unsigned int m_unsolicited_replies;
    ola::io::SelectServerInterface *m_ss;
    bool m_always_broadcast;
    bool m_use_limited_broadcast_address;

    // The following keep track of "Configuration mode"
    bool m_in_configuration_mode;
    bool m_artpoll_required;
    bool m_artpollreply_required;

    InputPorts m_input_ports;
    OutputPort m_output_ports[ARTNET_MAX_PORTS];
    ola::network::Interface m_interface;
    std::auto_ptr<ola::network::UDPSocketInterface> m_socket;

    ArtNetNodeImpl(const ArtNetNodeImpl&);
    ArtNetNodeImpl& operator=(const ArtNetNodeImpl&);

    void SocketReady();
    bool SendPollIfAllowed();
    bool SendPollReplyIfRequired();
    bool SendPollReply(const IPV4Address &destination);
    bool SendIPReply(const IPV4Address &destination);
    void HandlePacket(const IPV4Address &source_address,
                      const artnet_packet &packet,
                      unsigned int packet_size);
    void HandlePollPacket(const IPV4Address &source_address,
                          const artnet_poll_t &packet,
                          unsigned int packet_size);
    void HandleReplyPacket(const IPV4Address &source_address,
                           const artnet_reply_t &packet,
                           unsigned int packet_size);
    void HandleDataPacket(const IPV4Address &source_address,
                          const artnet_dmx_t &packet,
                          unsigned int packet_size);
    void HandleTodRequest(const IPV4Address &source_address,
                          const artnet_todrequest_t &packet,
                          unsigned int packet_size);
    void HandleTodData(const IPV4Address &source_address,
                       const artnet_toddata_t &packet,
                       unsigned int packet_size);
    void HandleTodControl(const IPV4Address &source_address,
                          const artnet_todcontrol_t &packet,
                          unsigned int packet_size);
    void HandleRdm(const IPV4Address &source_address,
                   const artnet_rdm_t &packet,
                   unsigned int packet_size);
    void RDMRequestCompletion(IPV4Address destination,
                              uint8_t port_id,
                              uint8_t universe_address,
                              ola::rdm::rdm_response_code code,
                              const RDMResponse *response,
                              const std::vector<std::string> &packets);
    void HandleRDMResponse(InputPort *port,
                           const string &rdm_data,
                           const IPV4Address &source_address);
    void HandleIPProgram(const IPV4Address &source_address,
                         const artnet_ip_prog_t &packet,
                         unsigned int packet_size);
    void PopulatePacketHeader(artnet_packet *packet, uint16_t op_code);
    bool SendPacket(const artnet_packet &packet,
                    unsigned int size,
                    const IPV4Address &destination);
    void TimeoutRDMRequest(InputPort *port);
    bool SendRDMCommand(const RDMCommand &command,
                        const IPV4Address &destination,
                        uint8_t universe);
    void UpdatePortFromSource(OutputPort *port, const DMXSource &source);
    bool CheckPacketVersion(const IPV4Address &source_address,
                            const string &packet_type,
                            uint16_t version);
    bool CheckPacketSize(const IPV4Address &source_address,
                         const string &packet_type,
                         unsigned int actual_size,
                         unsigned int expected_size);

    // methods for accessing Input & Output ports
    InputPort *GetInputPort(uint8_t port_id, bool warn = true);
    const InputPort *GetInputPort(uint8_t port_id) const;
    InputPort *GetEnabledInputPort(uint8_t port_id, const string &action);

    OutputPort *GetOutputPort(uint8_t port_id);
    const OutputPort *GetOutputPort(uint8_t port_id) const;
    OutputPort *GetEnabledOutputPort(uint8_t port_id, const string &action);

    void UpdatePortFromTodPacket(InputPort *port,
                                 const IPV4Address &source_address,
                                 const artnet_toddata_t &packet,
                                 unsigned int packet_size);

    void ReleaseDiscoveryLock(InputPort *port);
    bool StartDiscoveryProcess(InputPort *port, RDMDiscoveryCallback *callback);
    bool InitNetwork();

    static const char ARTNET_ID[];
    static const uint16_t ARTNET_PORT = 6454;
    static const uint16_t OEM_CODE = 0x0431;
    static const uint16_t ARTNET_VERSION = 14;
    // after not receiving a PollReply after this many seconds we declare the
    // node as dead. This is set to 3x the POLL_INTERVAL in ArtNetDevice.
    static const uint8_t NODE_CODE = 0x00;
    static const uint16_t MAX_UIDS_PER_UNIVERSE = 0xffff;
    static const uint8_t RDM_VERSION = 0x01;  // v1.0 standard baby!
    static const uint8_t TOD_FLUSH_COMMAND = 0x01;
    static const unsigned int MERGE_TIMEOUT = 10;  // As per the spec
    // seconds after which a node is marked as inactive for the dmx merging
    static const unsigned int NODE_TIMEOUT = 31;
    // mseconds we wait for a TodData packet before declaring a node missing
    static const unsigned int RDM_TOD_TIMEOUT_MS = 4000;
    // Number of missed TODs before we decide a UID has gone
    static const unsigned int RDM_MISSED_TODDATA_LIMIT = 3;
    // The maximum number of requests we'll allow in the queue. This is a per
    // port (universe) limit.
    static const unsigned int RDM_REQUEST_QUEUE_LIMIT = 100;
    // How long to wait for a response to an RDM Request
    static const unsigned int RDM_REQUEST_TIMEOUT_MS = 2000;
>>>>>>> 0ed2fceb
};




/**
 * This glues the ArtNetNodeImpl together with the QueueingRDMController.
 * The ArtNetNodeImpl takes a port id so we need this extra layer.
 */
class ArtNetNodeImplRDMWrapper
    : public ola::rdm::DiscoverableRDMControllerInterface {
 public:
  ArtNetNodeImplRDMWrapper(ArtNetNodeImpl *impl, uint8_t port_id):
      m_impl(impl),
      m_port_id(port_id) {
  }
  ~ArtNetNodeImplRDMWrapper() {}

  void SendRDMRequest(const ola::rdm::RDMRequest *request,
                      ola::rdm::RDMCallback *on_complete) {
    m_impl->SendRDMRequest(m_port_id, request, on_complete);
  }

  void RunFullDiscovery(RDMDiscoveryCallback *callback) {
    m_impl->RunFullDiscovery(m_port_id, callback);
  };

  void RunIncrementalDiscovery(RDMDiscoveryCallback *callback) {
    m_impl->RunIncrementalDiscovery(m_port_id, callback);
  }

 private:
  ArtNetNodeImpl *m_impl;
  uint8_t m_port_id;
};


/**
 * The actual ArtNet Node
 */
class ArtNetNode {
<<<<<<< HEAD
 public:
  ArtNetNode(const ola::network::Interface &interface,
             ola::io::SelectServerInterface *ss,
             const ArtNetNodeOptions &options,
             ola::network::UDPSocketInterface *socket = NULL);
  virtual ~ArtNetNode();

  bool Start() { return m_impl.Start(); }
  bool Stop() { return m_impl.Stop(); }

  // Various parameters to control the behaviour
  bool SetShortName(const string &name) { return m_impl.SetShortName(name); }
  string ShortName() const { return m_impl.ShortName(); }
  bool SetLongName(const string &name) { return m_impl.SetLongName(name); }
  string LongName() const { return m_impl.LongName(); }

  uint8_t NetAddress() const { return m_impl.NetAddress(); }
  bool SetNetAddress(uint8_t net_address) {
    return m_impl.SetNetAddress(net_address);
  }
  bool SetSubnetAddress(uint8_t subnet_address) {
    return m_impl.SetSubnetAddress(subnet_address);
  }
  uint8_t SubnetAddress() const {
    return m_impl.SubnetAddress();
  }

  bool SetPortUniverse(artnet_port_type type,
                       uint8_t port_id,
                       uint8_t universe_id) {
    return m_impl.SetPortUniverse(type, port_id, universe_id);
  }
  uint8_t GetPortUniverse(artnet_port_type type, uint8_t port_id) {
    return m_impl.GetPortUniverse(type, port_id);
  }

  void SetBroadcastThreshold(unsigned int threshold) {
    m_impl.SetBroadcastThreshold(threshold);
  }

  bool SetMergeMode(uint8_t port_id, artnet_merge_mode merge_mode) {
    return m_impl.SetMergeMode(port_id, merge_mode);
  }

  // Poll, this should be called periodically if we're sending data.
  bool SendPoll() {
    return m_impl.SendPoll();
  }

  // The following apply to Input Ports (those which send data)
  bool SendDMX(uint8_t port_id, const ola::DmxBuffer &buffer) {
    return m_impl.SendDMX(port_id, buffer);
  }
  void RunFullDiscovery(uint8_t port_id,
                        ola::rdm::RDMDiscoveryCallback *callback);
  void RunIncrementalDiscovery(uint8_t port_id,
                               ola::rdm::RDMDiscoveryCallback *callback);
  void SendRDMRequest(uint8_t port_id,
                      const RDMRequest *request,
                      ola::rdm::RDMCallback *on_complete);

  /*
   * This handler is called if we recieve ArtTod packets and a discovery
   * process isn't running.
   */
  bool SetUnsolicatedUIDSetHandler(
      uint8_t port_id,
      ola::Callback1<void, const ola::rdm::UIDSet&> *on_tod) {
    return m_impl.SetUnsolicatedUIDSetHandler(port_id, on_tod);
  }
  void GetSubscribedNodes(uint8_t port_id,
                          std::vector<IPV4Address> *node_addresses) {
    m_impl.GetSubscribedNodes(port_id, node_addresses);
  }

  // The following apply to Output Ports (those which receive data);
  bool SetDMXHandler(uint8_t port_id,
                     DmxBuffer *buffer,
                     ola::Callback0<void> *handler) {
    return m_impl.SetDMXHandler(port_id, buffer, handler);
  }
  bool SendTod(uint8_t port_id, const UIDSet &uid_set) {
    return m_impl.SendTod(port_id, uid_set);
  }
  bool SetOutputPortRDMHandlers(
      uint8_t port_id,
      ola::Callback0<void> *on_discover,
      ola::Callback0<void> *on_flush,
      ola::Callback2<void, const RDMRequest*, RDMCallback*> *on_rdm_request) {
    return m_impl.SetOutputPortRDMHandlers(port_id,
                                           on_discover,
                                           on_flush,
                                           on_rdm_request);
  }

  // Time Code methods
  bool SendTimeCode(const ola::timecode::TimeCode &timecode) {
    return m_impl.SendTimeCode(timecode);
  }

 private:
  ArtNetNodeImpl m_impl;
  ArtNetNodeImplRDMWrapper *m_wrappers[ARTNET_MAX_PORTS];
  ola::rdm::DiscoverableQueueingRDMController
  *m_controllers[ARTNET_MAX_PORTS];

  bool CheckPortId(uint8_t port_id);
=======
  public:
    ArtNetNode(const ola::network::Interface &interface,
               ola::io::SelectServerInterface *ss,
               const ArtNetNodeOptions &options,
               ola::network::UDPSocketInterface *socket = NULL);
    virtual ~ArtNetNode();

    bool Start() { return m_impl.Start(); }
    bool Stop() { return m_impl.Stop(); }

    bool EnterConfigurationMode() {
      return m_impl.EnterConfigurationMode();
    }
    bool ExitConfigurationMode() {
      return m_impl.ExitConfigurationMode();
    }

    // Various parameters to control the behaviour
    bool SetShortName(const string &name) { return m_impl.SetShortName(name); }
    string ShortName() const { return m_impl.ShortName(); }
    bool SetLongName(const string &name) { return m_impl.SetLongName(name); }
    string LongName() const { return m_impl.LongName(); }

    uint8_t NetAddress() const { return m_impl.NetAddress(); }
    bool SetNetAddress(uint8_t net_address) {
      return m_impl.SetNetAddress(net_address);
    }
    bool SetSubnetAddress(uint8_t subnet_address) {
      return m_impl.SetSubnetAddress(subnet_address);
    }
    uint8_t SubnetAddress() const {
      return m_impl.SubnetAddress();
    }

    uint8_t InputPortCount() const {
      return m_impl.InputPortCount();
    }

    bool SetInputPortUniverse(uint8_t port_id, uint8_t universe_id) {
      return m_impl.SetInputPortUniverse(port_id, universe_id);
    }
    uint8_t GetInputPortUniverse(uint8_t port_id) const {
      return m_impl.GetInputPortUniverse(port_id);
    }
    void DisableInputPort(uint8_t port_id) {
      m_impl.DisableInputPort(port_id);
    }
    bool InputPortState(uint8_t port_id) const {
      return m_impl.InputPortState(port_id);
    }

    bool SetOutputPortUniverse(uint8_t port_id, uint8_t universe_id) {
      return m_impl.SetOutputPortUniverse(port_id, universe_id);
    }
    uint8_t GetOutputPortUniverse(uint8_t port_id) {
      return m_impl.GetOutputPortUniverse(port_id);
    }
    void DisableOutputPort(uint8_t port_id) {
      m_impl.DisableOutputPort(port_id);
    }
    bool OutputPortState(uint8_t port_id) const {
      return m_impl.OutputPortState(port_id);
    }

    void SetBroadcastThreshold(unsigned int threshold) {
      m_impl.SetBroadcastThreshold(threshold);
    }

    bool SetMergeMode(uint8_t port_id, artnet_merge_mode merge_mode) {
      return m_impl.SetMergeMode(port_id, merge_mode);
    }

    // Poll, this should be called periodically if we're sending data.
    bool SendPoll() {
      return m_impl.SendPoll();
    }

    // The following apply to Input Ports (those which send data)
    bool SendDMX(uint8_t port_id, const ola::DmxBuffer &buffer) {
      return m_impl.SendDMX(port_id, buffer);
    }
    void RunFullDiscovery(uint8_t port_id,
                          ola::rdm::RDMDiscoveryCallback *callback);
    void RunIncrementalDiscovery(uint8_t port_id,
                                 ola::rdm::RDMDiscoveryCallback *callback);
    void SendRDMRequest(uint8_t port_id,
                        const RDMRequest *request,
                        ola::rdm::RDMCallback *on_complete);

    /*
     * This handler is called if we recieve ArtTod packets and a discovery
     * process isn't running.
     */
    bool SetUnsolicitedUIDSetHandler(
        uint8_t port_id,
        ola::Callback1<void, const ola::rdm::UIDSet&> *on_tod) {
      return m_impl.SetUnsolicitedUIDSetHandler(port_id, on_tod);
    }
    void GetSubscribedNodes(uint8_t port_id,
                            std::vector<IPV4Address> *node_addresses) {
      m_impl.GetSubscribedNodes(port_id, node_addresses);
    }

    // The following apply to Output Ports (those which receive data);
    bool SetDMXHandler(uint8_t port_id,
                       DmxBuffer *buffer,
                       ola::Callback0<void> *handler) {
      return m_impl.SetDMXHandler(port_id, buffer, handler);
    }
    bool SendTod(uint8_t port_id, const UIDSet &uid_set) {
      return m_impl.SendTod(port_id, uid_set);
    }
    bool SetOutputPortRDMHandlers(
        uint8_t port_id,
        ola::Callback0<void> *on_discover,
        ola::Callback0<void> *on_flush,
        ola::Callback2<void, const RDMRequest*, RDMCallback*> *on_rdm_request) {
      return m_impl.SetOutputPortRDMHandlers(port_id,
                                             on_discover,
                                             on_flush,
                                             on_rdm_request);
    }

    // Time Code methods
    bool SendTimeCode(const ola::timecode::TimeCode &timecode) {
      return m_impl.SendTimeCode(timecode);
    }

  private:
    ArtNetNodeImpl m_impl;
    vector<ArtNetNodeImplRDMWrapper*> m_wrappers;
    vector<ola::rdm::DiscoverableQueueingRDMController*> m_controllers;

    bool CheckInputPortId(uint8_t port_id);
>>>>>>> 0ed2fceb
};
}  // namespace artnet
}  // namespace plugin
}  // namespace ola
#endif  // PLUGINS_ARTNET_ARTNETNODE_H_<|MERGE_RESOLUTION|>--- conflicted
+++ resolved
@@ -76,43 +76,25 @@
 // This can be passed to SetPortUniverse to disable ports
 static const uint8_t ARTNET_DISABLE_PORT = 0xf0;
 
-
-
 class ArtNetNodeOptions {
-<<<<<<< HEAD
  public:
   ArtNetNodeOptions()
       : always_broadcast(false),
         use_limited_broadcast_address(false),
         rdm_queue_size(20),
-        broadcast_threshold(30) {
+        broadcast_threshold(30),
+        input_port_count(4) {
   }
 
   bool always_broadcast;
   bool use_limited_broadcast_address;
   unsigned int rdm_queue_size;
   unsigned int broadcast_threshold;
-=======
-  public:
-    ArtNetNodeOptions()
-        : always_broadcast(false),
-          use_limited_broadcast_address(false),
-          rdm_queue_size(20),
-          broadcast_threshold(30),
-          input_port_count(4) {
-    }
-
-    bool always_broadcast;
-    bool use_limited_broadcast_address;
-    unsigned int rdm_queue_size;
-    unsigned int broadcast_threshold;
-    uint8_t input_port_count;
->>>>>>> 0ed2fceb
+  uint8_t input_port_count;
 };
 
 
 class ArtNetNodeImpl {
-<<<<<<< HEAD
  public:
   ArtNetNodeImpl(const ola::network::Interface &interface,
                  ola::io::SelectServerInterface *ss,
@@ -123,6 +105,21 @@
   bool Start();
   bool Stop();
 
+  /*
+   * Configuration mode.
+   * This allows the caller to make changes without triggering an ArtPoll or
+   * ArtPollReply per change. e.g.
+   * node.EnterConfigurationMode()
+   * node.SetShortName()
+   * node.SetInputPortUniverse()
+   * node.SetOutputPortUniverse()
+   * // The poll / poll reply is sent here
+   * node.ExitConfigurationMode()
+   */
+  bool EnterConfigurationMode();
+  bool ExitConfigurationMode();
+
+
   // Various parameters to control the behaviour
   bool SetShortName(const string &name);
   string ShortName() const { return m_short_name; }
@@ -134,13 +131,19 @@
 
   bool SetSubnetAddress(uint8_t subnet_address);
   uint8_t SubnetAddress() const {
-    return m_input_ports[0].universe_address >> 4;
-  }
-
-  bool SetPortUniverse(artnet_port_type type,
-                       uint8_t port_id,
-                       uint8_t universe_id);
-  uint8_t GetPortUniverse(artnet_port_type type, uint8_t port_id);
+    return m_output_ports[0].universe_address >> 4;
+  }
+
+  uint8_t InputPortCount() const;
+  bool SetInputPortUniverse(uint8_t port_id, uint8_t universe_id);
+  uint8_t GetInputPortUniverse(uint8_t port_id) const;
+  void DisableInputPort(uint8_t port_id);
+  bool InputPortState(uint8_t port_id) const;
+
+  bool SetOutputPortUniverse(uint8_t port_id, uint8_t universe_id);
+  uint8_t GetOutputPortUniverse(uint8_t port_id);
+  void DisableOutputPort(uint8_t port_id);
+  bool OutputPortState(uint8_t port_id) const;
 
   void SetBroadcastThreshold(unsigned int threshold) {
     m_broadcast_threshold = threshold;
@@ -160,7 +163,7 @@
   void SendRDMRequest(uint8_t port_id,
                       const RDMRequest *request,
                       RDMCallback *on_complete);
-  bool SetUnsolicatedUIDSetHandler(
+  bool SetUnsolicitedUIDSetHandler(
       uint8_t port_id,
       ola::Callback1<void, const ola::rdm::UIDSet&> *on_tod);
   void GetSubscribedNodes(uint8_t port_id,
@@ -181,38 +184,12 @@
   bool SendTimeCode(const ola::timecode::TimeCode &timecode);
 
  private:
-  struct GenericPort {
-    uint8_t universe_address;
-    uint8_t sequence_number;
-    bool enabled;
-  };
+  class InputPort;
+  typedef vector<InputPort*> InputPorts;
 
   // map a uid to a IP address and the number of times we've missed a
   // response.
   typedef map<UID, std::pair<IPV4Address, uint8_t> > uid_map;
-
-  // Input ports are ones that send data using ArtNet
-  struct InputPort: public GenericPort {
-    map<IPV4Address, TimeStamp> subscribed_nodes;
-    uid_map uids;  // used to keep track of the UIDs
-    // NULL if discovery isn't running, otherwise the callback to run when it
-    // finishes
-    ola::rdm::RDMDiscoveryCallback *discovery_callback;
-    // The set of nodes we're expecting a response from
-    set<IPV4Address> discovery_node_set;
-    // the timeout_id for the discovery timer
-    ola::thread::timeout_id discovery_timeout;
-    // The callback to run if we receive an TOD and the discovery process
-    // isn't running
-    ola::rdm::RDMDiscoveryCallback *tod_callback;
-    // the in-flight request and it's callback
-    ola::rdm::RDMCallback *rdm_request_callback;
-    const ola::rdm::RDMRequest *pending_request;
-    IPV4Address rdm_ip_destination;
-
-    // these control the sending of RDM requests.
-    ola::thread::timeout_id rdm_send_timeout;
-  };
 
   enum { MAX_MERGE_SOURCES = 2 };
 
@@ -223,7 +200,10 @@
   };
 
   // Output Ports receive ArtNet data
-  struct OutputPort: public GenericPort {
+  struct OutputPort {
+    uint8_t universe_address;
+    uint8_t sequence_number;
+    bool enabled;
     artnet_merge_mode merge_mode;
     bool is_merging;
     DMXSource sources[MAX_MERGE_SOURCES];
@@ -246,14 +226,22 @@
   bool m_always_broadcast;
   bool m_use_limited_broadcast_address;
 
-  InputPort m_input_ports[ARTNET_MAX_PORTS];
+  // The following keep track of "Configuration mode"
+  bool m_in_configuration_mode;
+  bool m_artpoll_required;
+  bool m_artpollreply_required;
+
+  InputPorts m_input_ports;
   OutputPort m_output_ports[ARTNET_MAX_PORTS];
   ola::network::Interface m_interface;
-  ola::network::UDPSocketInterface *m_socket;
+  std::auto_ptr<ola::network::UDPSocketInterface> m_socket;
 
   ArtNetNodeImpl(const ArtNetNodeImpl&);
   ArtNetNodeImpl& operator=(const ArtNetNodeImpl&);
+
   void SocketReady();
+  bool SendPollIfAllowed();
+  bool SendPollReplyIfRequired();
   bool SendPollReply(const IPV4Address &destination);
   bool SendIPReply(const IPV4Address &destination);
   void HandlePacket(const IPV4Address &source_address,
@@ -286,18 +274,17 @@
                             ola::rdm::rdm_response_code code,
                             const RDMResponse *response,
                             const std::vector<std::string> &packets);
-  void HandleRDMResponse(unsigned int port_id,
+  void HandleRDMResponse(InputPort *port,
                          const string &rdm_data,
                          const IPV4Address &source_address);
   void HandleIPProgram(const IPV4Address &source_address,
                        const artnet_ip_prog_t &packet,
                        unsigned int packet_size);
   void PopulatePacketHeader(artnet_packet *packet, uint16_t op_code);
-  void IncrementUIDCounts(uint8_t port_id);
   bool SendPacket(const artnet_packet &packet,
                   unsigned int size,
                   const IPV4Address &destination);
-  void TimeoutRDMRequest(uint8_t port_id);
+  void TimeoutRDMRequest(InputPort *port);
   bool SendRDMCommand(const RDMCommand &command,
                       const IPV4Address &destination,
                       uint8_t universe);
@@ -309,20 +296,23 @@
                        const string &packet_type,
                        unsigned int actual_size,
                        unsigned int expected_size);
-  bool CheckInputPortState(uint8_t port_id, const string &action);
-  bool CheckOutputPortState(uint8_t port_id, const string &action);
-  bool CheckPortState(uint8_t port_id, const string &action, bool is_output);
-  bool CheckPortId(uint8_t port_id);
-  void UpdatePortFromTodPacket(uint8_t port_id,
+
+  // methods for accessing Input & Output ports
+  InputPort *GetInputPort(uint8_t port_id, bool warn = true);
+  const InputPort *GetInputPort(uint8_t port_id) const;
+  InputPort *GetEnabledInputPort(uint8_t port_id, const string &action);
+
+  OutputPort *GetOutputPort(uint8_t port_id);
+  const OutputPort *GetOutputPort(uint8_t port_id) const;
+  OutputPort *GetEnabledOutputPort(uint8_t port_id, const string &action);
+
+  void UpdatePortFromTodPacket(InputPort *port,
                                const IPV4Address &source_address,
                                const artnet_toddata_t &packet,
                                unsigned int packet_size);
-  bool StartDiscoveryProcess(uint8_t port_id,
-                             ola::rdm::RDMDiscoveryCallback *callback);
-  void ReleaseDiscoveryLock(uint8_t port_id);
-  void RunDiscoveryCallbackForPort(uint8_t port_id);
-  void RunRDMCallbackWithUIDs(const uid_map &uids,
-                              ola::rdm::RDMDiscoveryCallback *callback);
+
+  void ReleaseDiscoveryLock(InputPort *port);
+  bool StartDiscoveryProcess(InputPort *port, RDMDiscoveryCallback *callback);
 
   bool InitNetwork();
 
@@ -348,252 +338,7 @@
   static const unsigned int RDM_REQUEST_QUEUE_LIMIT = 100;
   // How long to wait for a response to an RDM Request
   static const unsigned int RDM_REQUEST_TIMEOUT_MS = 2000;
-=======
-  public:
-    ArtNetNodeImpl(const ola::network::Interface &interface,
-                   ola::io::SelectServerInterface *ss,
-                   const ArtNetNodeOptions &options,
-                   ola::network::UDPSocketInterface *socket = NULL);
-    virtual ~ArtNetNodeImpl();
-
-    bool Start();
-    bool Stop();
-
-    /*
-     * Configuration mode.
-     * This allows the caller to make changes without triggering an ArtPoll or
-     * ArtPollReply per change. e.g.
-     * node.EnterConfigurationMode()
-     * node.SetShortName()
-     * node.SetInputPortUniverse()
-     * node.SetOutputPortUniverse()
-     * // The poll / poll reply is sent here
-     * node.ExitConfigurationMode()
-     */
-    bool EnterConfigurationMode();
-    bool ExitConfigurationMode();
-
-    // Various parameters to control the behaviour
-    bool SetShortName(const string &name);
-    string ShortName() const { return m_short_name; }
-    bool SetLongName(const string &name);
-    string LongName() const { return m_long_name; }
-
-    uint8_t NetAddress() const { return m_net_address; }
-    bool SetNetAddress(uint8_t net_address);
-
-    bool SetSubnetAddress(uint8_t subnet_address);
-    uint8_t SubnetAddress() const {
-      return m_output_ports[0].universe_address >> 4;
-    }
-
-    uint8_t InputPortCount() const;
-    bool SetInputPortUniverse(uint8_t port_id, uint8_t universe_id);
-    uint8_t GetInputPortUniverse(uint8_t port_id) const;
-    void DisableInputPort(uint8_t port_id);
-    bool InputPortState(uint8_t port_id) const;
-
-    bool SetOutputPortUniverse(uint8_t port_id, uint8_t universe_id);
-    uint8_t GetOutputPortUniverse(uint8_t port_id);
-    void DisableOutputPort(uint8_t port_id);
-    bool OutputPortState(uint8_t port_id) const;
-
-    void SetBroadcastThreshold(unsigned int threshold) {
-      m_broadcast_threshold = threshold;
-    }
-
-    bool SetMergeMode(uint8_t port_id, artnet_merge_mode merge_mode);
-
-    // Poll, this should be called periodically if we're sending data.
-    bool SendPoll();
-
-    // The following apply to Input Ports (those which send data)
-    bool SendDMX(uint8_t port_id, const ola::DmxBuffer &buffer);
-    void RunFullDiscovery(uint8_t port_id,
-                          ola::rdm::RDMDiscoveryCallback *callback);
-    void RunIncrementalDiscovery(uint8_t port_id,
-                                 ola::rdm::RDMDiscoveryCallback *callback);
-    void SendRDMRequest(uint8_t port_id,
-                        const RDMRequest *request,
-                        RDMCallback *on_complete);
-    bool SetUnsolicitedUIDSetHandler(
-        uint8_t port_id,
-        ola::Callback1<void, const ola::rdm::UIDSet&> *on_tod);
-    void GetSubscribedNodes(uint8_t port_id,
-                            std::vector<IPV4Address> *node_addresses);
-
-    // The following apply to Output Ports (those which receive data);
-    bool SetDMXHandler(uint8_t port_id,
-                       DmxBuffer *buffer,
-                       ola::Callback0<void> *handler);
-    bool SendTod(uint8_t port_id, const UIDSet &uid_set);
-    bool SetOutputPortRDMHandlers(
-        uint8_t port_id,
-        ola::Callback0<void> *on_discover,
-        ola::Callback0<void> *on_flush,
-        ola::Callback2<void, const RDMRequest*, RDMCallback*> *on_rdm_request);
-
-    // send time code
-    bool SendTimeCode(const ola::timecode::TimeCode &timecode);
-
-  private:
-    class InputPort;
-    typedef vector<InputPort*> InputPorts;
-
-    // map a uid to a IP address and the number of times we've missed a
-    // response.
-    typedef map<UID, std::pair<IPV4Address, uint8_t> > uid_map;
-
-    enum { MAX_MERGE_SOURCES = 2 };
-
-    struct DMXSource {
-      DmxBuffer buffer;
-      TimeStamp timestamp;
-      IPV4Address address;
-    };
-
-    // Output Ports receive ArtNet data
-    struct OutputPort {
-      uint8_t universe_address;
-      uint8_t sequence_number;
-      bool enabled;
-      artnet_merge_mode merge_mode;
-      bool is_merging;
-      DMXSource sources[MAX_MERGE_SOURCES];
-      DmxBuffer *buffer;
-      map<UID, IPV4Address> uid_map;
-      Callback0<void> *on_data;
-      Callback0<void> *on_discover;
-      Callback0<void> *on_flush;
-      ola::Callback2<void, const RDMRequest*, RDMCallback*> *on_rdm_request;
-    };
-
-    bool m_running;
-    uint8_t m_net_address;  // this is the 'net' portion of the Artnet address
-    bool m_send_reply_on_change;
-    string m_short_name;
-    string m_long_name;
-    unsigned int m_broadcast_threshold;
-    unsigned int m_unsolicited_replies;
-    ola::io::SelectServerInterface *m_ss;
-    bool m_always_broadcast;
-    bool m_use_limited_broadcast_address;
-
-    // The following keep track of "Configuration mode"
-    bool m_in_configuration_mode;
-    bool m_artpoll_required;
-    bool m_artpollreply_required;
-
-    InputPorts m_input_ports;
-    OutputPort m_output_ports[ARTNET_MAX_PORTS];
-    ola::network::Interface m_interface;
-    std::auto_ptr<ola::network::UDPSocketInterface> m_socket;
-
-    ArtNetNodeImpl(const ArtNetNodeImpl&);
-    ArtNetNodeImpl& operator=(const ArtNetNodeImpl&);
-
-    void SocketReady();
-    bool SendPollIfAllowed();
-    bool SendPollReplyIfRequired();
-    bool SendPollReply(const IPV4Address &destination);
-    bool SendIPReply(const IPV4Address &destination);
-    void HandlePacket(const IPV4Address &source_address,
-                      const artnet_packet &packet,
-                      unsigned int packet_size);
-    void HandlePollPacket(const IPV4Address &source_address,
-                          const artnet_poll_t &packet,
-                          unsigned int packet_size);
-    void HandleReplyPacket(const IPV4Address &source_address,
-                           const artnet_reply_t &packet,
-                           unsigned int packet_size);
-    void HandleDataPacket(const IPV4Address &source_address,
-                          const artnet_dmx_t &packet,
-                          unsigned int packet_size);
-    void HandleTodRequest(const IPV4Address &source_address,
-                          const artnet_todrequest_t &packet,
-                          unsigned int packet_size);
-    void HandleTodData(const IPV4Address &source_address,
-                       const artnet_toddata_t &packet,
-                       unsigned int packet_size);
-    void HandleTodControl(const IPV4Address &source_address,
-                          const artnet_todcontrol_t &packet,
-                          unsigned int packet_size);
-    void HandleRdm(const IPV4Address &source_address,
-                   const artnet_rdm_t &packet,
-                   unsigned int packet_size);
-    void RDMRequestCompletion(IPV4Address destination,
-                              uint8_t port_id,
-                              uint8_t universe_address,
-                              ola::rdm::rdm_response_code code,
-                              const RDMResponse *response,
-                              const std::vector<std::string> &packets);
-    void HandleRDMResponse(InputPort *port,
-                           const string &rdm_data,
-                           const IPV4Address &source_address);
-    void HandleIPProgram(const IPV4Address &source_address,
-                         const artnet_ip_prog_t &packet,
-                         unsigned int packet_size);
-    void PopulatePacketHeader(artnet_packet *packet, uint16_t op_code);
-    bool SendPacket(const artnet_packet &packet,
-                    unsigned int size,
-                    const IPV4Address &destination);
-    void TimeoutRDMRequest(InputPort *port);
-    bool SendRDMCommand(const RDMCommand &command,
-                        const IPV4Address &destination,
-                        uint8_t universe);
-    void UpdatePortFromSource(OutputPort *port, const DMXSource &source);
-    bool CheckPacketVersion(const IPV4Address &source_address,
-                            const string &packet_type,
-                            uint16_t version);
-    bool CheckPacketSize(const IPV4Address &source_address,
-                         const string &packet_type,
-                         unsigned int actual_size,
-                         unsigned int expected_size);
-
-    // methods for accessing Input & Output ports
-    InputPort *GetInputPort(uint8_t port_id, bool warn = true);
-    const InputPort *GetInputPort(uint8_t port_id) const;
-    InputPort *GetEnabledInputPort(uint8_t port_id, const string &action);
-
-    OutputPort *GetOutputPort(uint8_t port_id);
-    const OutputPort *GetOutputPort(uint8_t port_id) const;
-    OutputPort *GetEnabledOutputPort(uint8_t port_id, const string &action);
-
-    void UpdatePortFromTodPacket(InputPort *port,
-                                 const IPV4Address &source_address,
-                                 const artnet_toddata_t &packet,
-                                 unsigned int packet_size);
-
-    void ReleaseDiscoveryLock(InputPort *port);
-    bool StartDiscoveryProcess(InputPort *port, RDMDiscoveryCallback *callback);
-    bool InitNetwork();
-
-    static const char ARTNET_ID[];
-    static const uint16_t ARTNET_PORT = 6454;
-    static const uint16_t OEM_CODE = 0x0431;
-    static const uint16_t ARTNET_VERSION = 14;
-    // after not receiving a PollReply after this many seconds we declare the
-    // node as dead. This is set to 3x the POLL_INTERVAL in ArtNetDevice.
-    static const uint8_t NODE_CODE = 0x00;
-    static const uint16_t MAX_UIDS_PER_UNIVERSE = 0xffff;
-    static const uint8_t RDM_VERSION = 0x01;  // v1.0 standard baby!
-    static const uint8_t TOD_FLUSH_COMMAND = 0x01;
-    static const unsigned int MERGE_TIMEOUT = 10;  // As per the spec
-    // seconds after which a node is marked as inactive for the dmx merging
-    static const unsigned int NODE_TIMEOUT = 31;
-    // mseconds we wait for a TodData packet before declaring a node missing
-    static const unsigned int RDM_TOD_TIMEOUT_MS = 4000;
-    // Number of missed TODs before we decide a UID has gone
-    static const unsigned int RDM_MISSED_TODDATA_LIMIT = 3;
-    // The maximum number of requests we'll allow in the queue. This is a per
-    // port (universe) limit.
-    static const unsigned int RDM_REQUEST_QUEUE_LIMIT = 100;
-    // How long to wait for a response to an RDM Request
-    static const unsigned int RDM_REQUEST_TIMEOUT_MS = 2000;
->>>>>>> 0ed2fceb
 };
-
-
 
 
 /**
@@ -632,7 +377,6 @@
  * The actual ArtNet Node
  */
 class ArtNetNode {
-<<<<<<< HEAD
  public:
   ArtNetNode(const ola::network::Interface &interface,
              ola::io::SelectServerInterface *ss,
@@ -643,6 +387,13 @@
   bool Start() { return m_impl.Start(); }
   bool Stop() { return m_impl.Stop(); }
 
+  bool EnterConfigurationMode() {
+    return m_impl.EnterConfigurationMode();
+  }
+  bool ExitConfigurationMode() {
+    return m_impl.ExitConfigurationMode();
+  }
+
   // Various parameters to control the behaviour
   bool SetShortName(const string &name) { return m_impl.SetShortName(name); }
   string ShortName() const { return m_impl.ShortName(); }
@@ -660,13 +411,34 @@
     return m_impl.SubnetAddress();
   }
 
-  bool SetPortUniverse(artnet_port_type type,
-                       uint8_t port_id,
-                       uint8_t universe_id) {
-    return m_impl.SetPortUniverse(type, port_id, universe_id);
-  }
-  uint8_t GetPortUniverse(artnet_port_type type, uint8_t port_id) {
-    return m_impl.GetPortUniverse(type, port_id);
+  uint8_t InputPortCount() const {
+    return m_impl.InputPortCount();
+  }
+
+  bool SetInputPortUniverse(uint8_t port_id, uint8_t universe_id) {
+    return m_impl.SetInputPortUniverse(port_id, universe_id);
+  }
+  uint8_t GetInputPortUniverse(uint8_t port_id) const {
+    return m_impl.GetInputPortUniverse(port_id);
+  }
+  void DisableInputPort(uint8_t port_id) {
+    m_impl.DisableInputPort(port_id);
+  }
+  bool InputPortState(uint8_t port_id) const {
+    return m_impl.InputPortState(port_id);
+  }
+
+  bool SetOutputPortUniverse(uint8_t port_id, uint8_t universe_id) {
+    return m_impl.SetOutputPortUniverse(port_id, universe_id);
+  }
+  uint8_t GetOutputPortUniverse(uint8_t port_id) {
+    return m_impl.GetOutputPortUniverse(port_id);
+  }
+  void DisableOutputPort(uint8_t port_id) {
+    m_impl.DisableOutputPort(port_id);
+  }
+  bool OutputPortState(uint8_t port_id) const {
+    return m_impl.OutputPortState(port_id);
   }
 
   void SetBroadcastThreshold(unsigned int threshold) {
@@ -698,10 +470,10 @@
    * This handler is called if we recieve ArtTod packets and a discovery
    * process isn't running.
    */
-  bool SetUnsolicatedUIDSetHandler(
+  bool SetUnsolicitedUIDSetHandler(
       uint8_t port_id,
       ola::Callback1<void, const ola::rdm::UIDSet&> *on_tod) {
-    return m_impl.SetUnsolicatedUIDSetHandler(port_id, on_tod);
+    return m_impl.SetUnsolicitedUIDSetHandler(port_id, on_tod);
   }
   void GetSubscribedNodes(uint8_t port_id,
                           std::vector<IPV4Address> *node_addresses) {
@@ -735,147 +507,10 @@
 
  private:
   ArtNetNodeImpl m_impl;
-  ArtNetNodeImplRDMWrapper *m_wrappers[ARTNET_MAX_PORTS];
-  ola::rdm::DiscoverableQueueingRDMController
-  *m_controllers[ARTNET_MAX_PORTS];
-
-  bool CheckPortId(uint8_t port_id);
-=======
-  public:
-    ArtNetNode(const ola::network::Interface &interface,
-               ola::io::SelectServerInterface *ss,
-               const ArtNetNodeOptions &options,
-               ola::network::UDPSocketInterface *socket = NULL);
-    virtual ~ArtNetNode();
-
-    bool Start() { return m_impl.Start(); }
-    bool Stop() { return m_impl.Stop(); }
-
-    bool EnterConfigurationMode() {
-      return m_impl.EnterConfigurationMode();
-    }
-    bool ExitConfigurationMode() {
-      return m_impl.ExitConfigurationMode();
-    }
-
-    // Various parameters to control the behaviour
-    bool SetShortName(const string &name) { return m_impl.SetShortName(name); }
-    string ShortName() const { return m_impl.ShortName(); }
-    bool SetLongName(const string &name) { return m_impl.SetLongName(name); }
-    string LongName() const { return m_impl.LongName(); }
-
-    uint8_t NetAddress() const { return m_impl.NetAddress(); }
-    bool SetNetAddress(uint8_t net_address) {
-      return m_impl.SetNetAddress(net_address);
-    }
-    bool SetSubnetAddress(uint8_t subnet_address) {
-      return m_impl.SetSubnetAddress(subnet_address);
-    }
-    uint8_t SubnetAddress() const {
-      return m_impl.SubnetAddress();
-    }
-
-    uint8_t InputPortCount() const {
-      return m_impl.InputPortCount();
-    }
-
-    bool SetInputPortUniverse(uint8_t port_id, uint8_t universe_id) {
-      return m_impl.SetInputPortUniverse(port_id, universe_id);
-    }
-    uint8_t GetInputPortUniverse(uint8_t port_id) const {
-      return m_impl.GetInputPortUniverse(port_id);
-    }
-    void DisableInputPort(uint8_t port_id) {
-      m_impl.DisableInputPort(port_id);
-    }
-    bool InputPortState(uint8_t port_id) const {
-      return m_impl.InputPortState(port_id);
-    }
-
-    bool SetOutputPortUniverse(uint8_t port_id, uint8_t universe_id) {
-      return m_impl.SetOutputPortUniverse(port_id, universe_id);
-    }
-    uint8_t GetOutputPortUniverse(uint8_t port_id) {
-      return m_impl.GetOutputPortUniverse(port_id);
-    }
-    void DisableOutputPort(uint8_t port_id) {
-      m_impl.DisableOutputPort(port_id);
-    }
-    bool OutputPortState(uint8_t port_id) const {
-      return m_impl.OutputPortState(port_id);
-    }
-
-    void SetBroadcastThreshold(unsigned int threshold) {
-      m_impl.SetBroadcastThreshold(threshold);
-    }
-
-    bool SetMergeMode(uint8_t port_id, artnet_merge_mode merge_mode) {
-      return m_impl.SetMergeMode(port_id, merge_mode);
-    }
-
-    // Poll, this should be called periodically if we're sending data.
-    bool SendPoll() {
-      return m_impl.SendPoll();
-    }
-
-    // The following apply to Input Ports (those which send data)
-    bool SendDMX(uint8_t port_id, const ola::DmxBuffer &buffer) {
-      return m_impl.SendDMX(port_id, buffer);
-    }
-    void RunFullDiscovery(uint8_t port_id,
-                          ola::rdm::RDMDiscoveryCallback *callback);
-    void RunIncrementalDiscovery(uint8_t port_id,
-                                 ola::rdm::RDMDiscoveryCallback *callback);
-    void SendRDMRequest(uint8_t port_id,
-                        const RDMRequest *request,
-                        ola::rdm::RDMCallback *on_complete);
-
-    /*
-     * This handler is called if we recieve ArtTod packets and a discovery
-     * process isn't running.
-     */
-    bool SetUnsolicitedUIDSetHandler(
-        uint8_t port_id,
-        ola::Callback1<void, const ola::rdm::UIDSet&> *on_tod) {
-      return m_impl.SetUnsolicitedUIDSetHandler(port_id, on_tod);
-    }
-    void GetSubscribedNodes(uint8_t port_id,
-                            std::vector<IPV4Address> *node_addresses) {
-      m_impl.GetSubscribedNodes(port_id, node_addresses);
-    }
-
-    // The following apply to Output Ports (those which receive data);
-    bool SetDMXHandler(uint8_t port_id,
-                       DmxBuffer *buffer,
-                       ola::Callback0<void> *handler) {
-      return m_impl.SetDMXHandler(port_id, buffer, handler);
-    }
-    bool SendTod(uint8_t port_id, const UIDSet &uid_set) {
-      return m_impl.SendTod(port_id, uid_set);
-    }
-    bool SetOutputPortRDMHandlers(
-        uint8_t port_id,
-        ola::Callback0<void> *on_discover,
-        ola::Callback0<void> *on_flush,
-        ola::Callback2<void, const RDMRequest*, RDMCallback*> *on_rdm_request) {
-      return m_impl.SetOutputPortRDMHandlers(port_id,
-                                             on_discover,
-                                             on_flush,
-                                             on_rdm_request);
-    }
-
-    // Time Code methods
-    bool SendTimeCode(const ola::timecode::TimeCode &timecode) {
-      return m_impl.SendTimeCode(timecode);
-    }
-
-  private:
-    ArtNetNodeImpl m_impl;
-    vector<ArtNetNodeImplRDMWrapper*> m_wrappers;
-    vector<ola::rdm::DiscoverableQueueingRDMController*> m_controllers;
-
-    bool CheckInputPortId(uint8_t port_id);
->>>>>>> 0ed2fceb
+  vector<ArtNetNodeImplRDMWrapper*> m_wrappers;
+  vector<ola::rdm::DiscoverableQueueingRDMController*> m_controllers;
+
+  bool CheckInputPortId(uint8_t port_id);
 };
 }  // namespace artnet
 }  // namespace plugin
